--- conflicted
+++ resolved
@@ -693,7 +693,6 @@
    * Generate the link to report a bug to, including project ID and other metadata
    * @param {any} error The error to report, if any.
    */
-<<<<<<< HEAD
   ErrorHandler.prototype.createBugReportLink = function(error) {
     var parameters = {
       id: this.player.projectId,
@@ -706,36 +705,6 @@
       link = link.replace('$' + key, escape(value));
     }
     return link;
-=======
-  ErrorHandler.prototype.createBugReportLink = function(bodyBefore, bodyAfter) {
-    var title = this.getBugReportTitle();
-    bodyAfter = bodyAfter || '';
-    var body = bodyBefore + '\n\n\n-----\n' + this.getBugReportMetadata() + '\n' + bodyAfter;
-    return ErrorHandler.BUG_REPORT_LINK
-      .replace('$title', encodeURIComponent(title))
-      .replace('$body', encodeURIComponent(body));
-  };
-
-  /**
-   * Get the title for bug reports.
-   */
-  ErrorHandler.prototype.getBugReportTitle = function() {
-    if (this.player.projectTitle !== P.Player.UNKNOWN_TITLE) {
-      return this.player.projectTitle + ' (' + this.player.projectId + ')';
-    }
-    return this.player.projectLink;
-  };
-
-  /**
-   * Get the metadata to include in bug reports.
-   */
-  ErrorHandler.prototype.getBugReportMetadata = function() {
-    var meta = 'Project URL: ' + this.player.projectLink + '\n';
-    meta += 'Project ID: ' + this.player.projectId + '\n';
-    meta += location.href + '\n';
-    meta += navigator.userAgent;
-    return meta;
->>>>>>> 0fb19d27
   };
 
   /**
