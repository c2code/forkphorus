// @ts-check
// @ts-ignore
var P = P || {};

/**
 * Translations for forkphorus (the player, the website, everything)
 */
P.i18n = (function() {
  'use strict';

  var i18n = {};

  i18n.translations = {
    // Messages that start with "player" affect the project player used in the homepage, embed, packages, etc.
    // Messages that start with "index" affect the homepage
    en: {
      'player.controls.turboIndicator': 'Turbo Mode',
      'player.controls.fullscreen.title': 'Click to fullscreen player, Shift+click to just maximize.',
      'player.controls.flag.title': 'Shift+click to enable turbo mode.',
      'player.controls.flag.title.enabled': 'Turbo mode is enabled. Shift+click to disable turbo mode.',
      'player.controls.flag.title.disabled': 'Turbo mode is disabled. Shift+click to enable turbo mode.',
      'player.controls.muted': 'Muted',
      'player.controls.muted.title': 'Your browser isn\'t allowing us to play audio. You may need to interact with the page before audio can be played.',
      'studioview.authorAttribution': 'by $author',
      'studioview.projectHoverText': '$title by $author',
      'report.crash.html': 'An internal error occurred. <a $attrs>Click here</a> to file a bug report.',
<<<<<<< HEAD
=======
      'report.crash.instructions': 'Describe what you were doing to cause this error:',
      'report.crash.unsupported': 'This project type ($type) is not supported. For more information and workarounds, <a href="https://github.com/forkphorus/forkphorus/wiki/On-Scratch-1-Projects" target="_blank" rel="noopener">visit this help page</a>.',
      'report.bug.instructions': 'Describe the issue:',
>>>>>>> 0fb19d27
      'index.document.title': 'forkphorus - phosphorus for Scratch 3',
      'index.report': 'Report a problem',
      'index.embed': 'Embed this project',
      'index.package': 'Package this project',
      'index.settings': 'Settings',
      'index.credits': 'Credits',
      'index.code': 'Code',
      'index.studio.view': 'View studio on Scratch.',
      'index.package.button': 'Package',
      'index.package.turbo': 'Turbo mode',
      'index.package.fullscreen': 'Full screen',
      'index.package.480': '480\u00D7360',
      'index.package.custom': 'Other:',
      'index.package.divider': '\u00D7',
      'index.embed.description': 'Include the forkphorus player in your web site.',
      'index.embed.autostart': 'Start automatically',
      'index.embed.lightControls': 'Light controls',
      'index.embed.hideUI': 'Hide UI',
    },
    es: {
      'player.controls.turboIndicator': 'Modo Turbo',
      'player.controls.muted': 'Silenciado',
      'studioview.authorAttribution': 'por $author',
      'studioview.projectHoverText': '$title por $author',
      'index.report': 'Reportar un problema',
      'index.settings': 'Configuraciones',
      'index.credits': 'Créditos',
      'index.code': 'Código',
    },
  };

  i18n.language = navigator.language;
  if (i18n.language.indexOf('-') > -1) {
    // remove a country code, if it has one.
    i18n.language = i18n.language.substring(0, i18n.language.indexOf('-'));
  }
  if (!i18n.translations[i18n.language]) {
    // if this language isn't supported then just default back to english
    i18n.language = 'en';
  }

  /**
   * Translate a message ID to the user's language.
   * @param {string} messageId The ID of the message. See `i18n.translations`
   */
  i18n.translate = function translate(messageId) {
    var translations = i18n.translations[i18n.language];
    if (translations[messageId]) {
      return translations[messageId];
    }
    // if the user's language does not have a translation, we default to english
    if (i18n.translations.en[messageId]) {
      return i18n.translations.en[messageId];
    }
    console.warn('Missing translation:', messageId);
    return '## ' + messageId + ' ##';
  };

  /**
   * Translate the children of an element.
   * Any children with `data-i18n` set to a message ID will have its textContent replaced.
   * @param {HTMLElement} element The element to translate
   */
  i18n.translateElement = function translateElement(element) {
    var translatable = element.querySelectorAll('[data-i18n]');
    for (var i = 0; i < translatable.length; i++) {
      var el = translatable[i];
      var messageId = el.getAttribute('data-i18n');
      var result = i18n.translate(messageId);
      // TODO: for some of these innerHTML would actually make sense and make things simpler, but has some obvious issues.
      el.textContent = result;
    }
  };

  return i18n;
}());<|MERGE_RESOLUTION|>--- conflicted
+++ resolved
@@ -1,4 +1,3 @@
-// @ts-check
 // @ts-ignore
 var P = P || {};
 
@@ -24,12 +23,8 @@
       'studioview.authorAttribution': 'by $author',
       'studioview.projectHoverText': '$title by $author',
       'report.crash.html': 'An internal error occurred. <a $attrs>Click here</a> to file a bug report.',
-<<<<<<< HEAD
-=======
-      'report.crash.instructions': 'Describe what you were doing to cause this error:',
       'report.crash.unsupported': 'This project type ($type) is not supported. For more information and workarounds, <a href="https://github.com/forkphorus/forkphorus/wiki/On-Scratch-1-Projects" target="_blank" rel="noopener">visit this help page</a>.',
       'report.bug.instructions': 'Describe the issue:',
->>>>>>> 0fb19d27
       'index.document.title': 'forkphorus - phosphorus for Scratch 3',
       'index.report': 'Report a problem',
       'index.embed': 'Embed this project',
