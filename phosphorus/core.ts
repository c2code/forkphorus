--- conflicted
+++ resolved
@@ -1414,12 +1414,8 @@
     public scale: number;
 
     protected _context: CanvasRenderingContext2D | null;
-<<<<<<< HEAD
     protected _imageData: ImageData | null = null;
-    
-=======
-
->>>>>>> 713fcc85
+
     constructor(costumeData: CostumeOptions) {
       this.index = costumeData.index;
       this.bitmapResolution = costumeData.bitmapResolution;
