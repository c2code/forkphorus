"use strict";
/*!
Forkphorus: A JavaScript compiler for Scratch 2 and 3 projects.
(A fork of phosphorus)

Note: phosphorus.dist.js is automatically generated from the `phosphorus` folder.
See the README for more information.

The MIT License (MIT)

Copyright (c) 2013-2017 Nathan Dinsmore
Copyright (c) 2019 Thomas Weber

Permission is hereby granted, free of charge, to any person obtaining a copy of
this software and associated documentation files (the "Software"), to deal in
the Software without restriction, including without limitation the rights to
use, copy, modify, merge, publish, distribute, sublicense, and/or sell copies of
the Software, and to permit persons to whom the Software is furnished to do so,
subject to the following conditions:

The above copyright notice and this permission notice shall be included in all
copies or substantial portions of the Software.

THE SOFTWARE IS PROVIDED "AS IS", WITHOUT WARRANTY OF ANY KIND, EXPRESS OR
IMPLIED, INCLUDING BUT NOT LIMITED TO THE WARRANTIES OF MERCHANTABILITY, FITNESS
FOR A PARTICULAR PURPOSE AND NONINFRINGEMENT. IN NO EVENT SHALL THE AUTHORS OR
COPYRIGHT HOLDERS BE LIABLE FOR ANY CLAIM, DAMAGES OR OTHER LIABILITY, WHETHER
IN AN ACTION OF CONTRACT, TORT OR OTHERWISE, ARISING FROM, OUT OF OR IN
CONNECTION WITH THE SOFTWARE OR THE USE OR OTHER DEALINGS IN THE SOFTWARE.
*/
if (!('Promise' in window)) {
    throw new Error('Browser does not support Promise');
}
/// <reference path="phosphorus.ts" />
var P;
(function (P) {
    var config;
    (function (config) {
        const features = location.search.replace('?', '').split('&');
        config.debug = features.indexOf('debug') > -1;
        config.useWebGL = features.indexOf('webgl') > -1;
        config.preciseTimers = features.indexOf('preciseTimers') > -1;
        config.useCrashMonitor = features.indexOf('crashmonitor') > -1;
        config.scale = window.devicePixelRatio || 1;
        config.hasTouchEvents = 'ontouchstart' in document;
        config.PROJECT_API = 'https://projects.scratch.mit.edu/$id';
    })(config = P.config || (P.config = {}));
})(P || (P = {}));
/// <reference path="phosphorus.ts" />
/// <reference path="config.ts" />
var P;
(function (P) {
    var audio;
    (function (audio) {
        // Create an audio context involves a little bit of logic, so an IIFE is used.
        audio.context = (function () {
            if (window.AudioContext) {
                return new AudioContext();
            }
            else if (window.webkitAudioContext) {
                return new window.webkitAudioContext();
            }
            else {
                return null;
            }
        })();
        if (audio.context) {
            // TODO: customizable volume
            var volume = 0.3;
            var volumeNode = audio.context.createGain();
            volumeNode.gain.value = volume;
            volumeNode.connect(audio.context.destination);
        }
        /*
          copy(JSON.stringify(drums.map(function(d) {
            var decayTime = d[4] || 0;
            var baseRatio = Math.pow(2, (60 - d[1] - 69) / 12);
            if (d[2]) {
              var length = d[3] - d[2];
              baseRatio = 22050 * Math.round(length * 440 * baseRatio / 22050) / length / 440;
            }
            return {
              name: d[0],
              baseRatio: baseRatio,
              loop: !!d[2],
              loopStart: d[2] / 22050,
              loopEnd: d[3] / 22050,
              attackEnd: 0,
              holdEnd: 0,
              decayEnd: decayTime
            }
          }))
        */
        audio.drums = [
            { name: 'SnareDrum', baseRatio: 0.5946035575013605, loop: false, loopStart: null, loopEnd: null, attackEnd: 0, holdEnd: 0, decayEnd: 0 },
            { name: 'Tom', baseRatio: 0.5946035575013605, loop: false, loopStart: null, loopEnd: null, attackEnd: 0, holdEnd: 0, decayEnd: 0 },
            { name: 'SideStick', baseRatio: 0.5946035575013605, loop: false, loopStart: null, loopEnd: null, attackEnd: 0, holdEnd: 0, decayEnd: 0 },
            { name: 'Crash', baseRatio: 0.8908987181403393, loop: false, loopStart: null, loopEnd: null, attackEnd: 0, holdEnd: 0, decayEnd: 0 },
            { name: 'HiHatOpen', baseRatio: 0.9438743126816935, loop: false, loopStart: null, loopEnd: null, attackEnd: 0, holdEnd: 0, decayEnd: 0 },
            { name: 'HiHatClosed', baseRatio: 0.5946035575013605, loop: false, loopStart: null, loopEnd: null, attackEnd: 0, holdEnd: 0, decayEnd: 0 },
            { name: 'Tambourine', baseRatio: 0.5946035575013605, loop: false, loopStart: null, loopEnd: null, attackEnd: 0, holdEnd: 0, decayEnd: 0 },
            { name: 'Clap', baseRatio: 0.5946035575013605, loop: false, loopStart: null, loopEnd: null, attackEnd: 0, holdEnd: 0, decayEnd: 0 },
            { name: 'Claves', baseRatio: 0.5946035575013605, loop: false, loopStart: null, loopEnd: null, attackEnd: 0, holdEnd: 0, decayEnd: 0 },
            { name: 'WoodBlock', baseRatio: 0.7491535384383408, loop: false, loopStart: null, loopEnd: null, attackEnd: 0, holdEnd: 0, decayEnd: 0 },
            { name: 'Cowbell', baseRatio: 0.5946035575013605, loop: false, loopStart: null, loopEnd: null, attackEnd: 0, holdEnd: 0, decayEnd: 0 },
            { name: 'Triangle', baseRatio: 0.8514452780229479, loop: true, loopStart: 0.7638548752834468, loopEnd: 0.7825396825396825, attackEnd: 0, holdEnd: 0, decayEnd: 2 },
            { name: 'Bongo', baseRatio: 0.5297315471796477, loop: false, loopStart: null, loopEnd: null, attackEnd: 0, holdEnd: 0, decayEnd: 0 },
            { name: 'Conga', baseRatio: 0.7954545454545454, loop: true, loopStart: 0.1926077097505669, loopEnd: 0.20403628117913833, attackEnd: 0, holdEnd: 0, decayEnd: 2 },
            { name: 'Cabasa', baseRatio: 0.5946035575013605, loop: false, loopStart: null, loopEnd: null, attackEnd: 0, holdEnd: 0, decayEnd: 0 },
            { name: 'GuiroLong', baseRatio: 0.5946035575013605, loop: false, loopStart: null, loopEnd: null, attackEnd: 0, holdEnd: 0, decayEnd: 0 },
            { name: 'Vibraslap', baseRatio: 0.8408964152537145, loop: false, loopStart: null, loopEnd: null, attackEnd: 0, holdEnd: 0, decayEnd: 0 },
            { name: 'Cuica', baseRatio: 0.7937005259840998, loop: false, loopStart: null, loopEnd: null, attackEnd: 0, holdEnd: 0, decayEnd: 0 }
        ];
        /*
          copy(JSON.stringify(instruments.map(function(g) {
            return g.map(function(r) {
              var attackTime = r[5] ? r[5][0] * 0.001 : 0;
              var holdTime = r[5] ? r[5][1] * 0.001 : 0;
              var decayTime = r[5] ? r[5][2] : 0;
              var baseRatio = Math.pow(2, (r[2] - 69) / 12);
              if (r[3] !== -1) {
                var length = r[4] - r[3];
                baseRatio = 22050 * Math.round(length * 440 * baseRatio / 22050) / length / 440;
              }
              return {
                top: r[0],
                name: r[1],
                baseRatio: baseRatio,
                loop: r[3] !== -1,
                loopStart: r[3] / 22050,
                loopEnd: r[4] / 22050,
                attackEnd: attackTime,
                holdEnd: attackTime + holdTime,
                decayEnd: attackTime + holdTime + decayTime
              }
            })
          }))
        */
        audio.instruments = [
            [
                { top: 38, name: 'AcousticPiano_As3', baseRatio: 0.5316313272700484, loop: true, loopStart: 0.465578231292517, loopEnd: 0.7733786848072562, attackEnd: 0, holdEnd: 0.1, decayEnd: 22.1 },
                { top: 44, name: 'AcousticPiano_C4', baseRatio: 0.5905141892259927, loop: true, loopStart: 0.6334693877551021, loopEnd: 0.8605442176870748, attackEnd: 0, holdEnd: 0.1, decayEnd: 20.1 },
                { top: 51, name: 'AcousticPiano_G4', baseRatio: 0.8843582887700535, loop: true, loopStart: 0.5532879818594104, loopEnd: 0.5609977324263039, attackEnd: 0, holdEnd: 0.08, decayEnd: 18.08 },
                { top: 62, name: 'AcousticPiano_C6', baseRatio: 2.3557692307692304, loop: true, loopStart: 0.5914739229024943, loopEnd: 0.6020861678004535, attackEnd: 0, holdEnd: 0.08, decayEnd: 16.08 },
                { top: 70, name: 'AcousticPiano_F5', baseRatio: 1.5776515151515151, loop: true, loopStart: 0.5634920634920635, loopEnd: 0.5879818594104308, attackEnd: 0, holdEnd: 0.04, decayEnd: 14.04 },
                { top: 77, name: 'AcousticPiano_Ds6', baseRatio: 2.800762112139358, loop: true, loopStart: 0.560907029478458, loopEnd: 0.5836281179138322, attackEnd: 0, holdEnd: 0.02, decayEnd: 10.02 },
                { top: 85, name: 'AcousticPiano_Ds6', baseRatio: 2.800762112139358, loop: true, loopStart: 0.560907029478458, loopEnd: 0.5836281179138322, attackEnd: 0, holdEnd: 0, decayEnd: 8 },
                { top: 90, name: 'AcousticPiano_Ds6', baseRatio: 2.800762112139358, loop: true, loopStart: 0.560907029478458, loopEnd: 0.5836281179138322, attackEnd: 0, holdEnd: 0, decayEnd: 6 },
                { top: 96, name: 'AcousticPiano_D7', baseRatio: 5.275119617224881, loop: true, loopStart: 0.3380498866213152, loopEnd: 0.34494331065759637, attackEnd: 0, holdEnd: 0, decayEnd: 3 },
                { top: 128, name: 'AcousticPiano_D7', baseRatio: 5.275119617224881, loop: true, loopStart: 0.3380498866213152, loopEnd: 0.34494331065759637, attackEnd: 0, holdEnd: 0, decayEnd: 2 }
            ], [
                { top: 48, name: 'ElectricPiano_C2', baseRatio: 0.14870515241435123, loop: true, loopStart: 0.6956009070294784, loopEnd: 0.7873015873015873, attackEnd: 0, holdEnd: 0.08, decayEnd: 10.08 },
                { top: 74, name: 'ElectricPiano_C4', baseRatio: 0.5945685670261941, loop: true, loopStart: 0.5181859410430839, loopEnd: 0.5449433106575964, attackEnd: 0, holdEnd: 0.04, decayEnd: 8.04 },
                { top: 128, name: 'ElectricPiano_C4', baseRatio: 0.5945685670261941, loop: true, loopStart: 0.5181859410430839, loopEnd: 0.5449433106575964, attackEnd: 0, holdEnd: 0, decayEnd: 6 }
            ], [
                { top: 128, name: 'Organ_G2', baseRatio: 0.22283731584620914, loop: true, loopStart: 0.05922902494331066, loopEnd: 0.1510204081632653, attackEnd: 0, holdEnd: 0, decayEnd: 0 }
            ], [{ top: 40, name: 'AcousticGuitar_F3', baseRatio: 0.3977272727272727, loop: true, loopStart: 1.6628117913832199, loopEnd: 1.6685260770975057, attackEnd: 0, holdEnd: 0, decayEnd: 15 },
                { top: 56, name: 'AcousticGuitar_F3', baseRatio: 0.3977272727272727, loop: true, loopStart: 1.6628117913832199, loopEnd: 1.6685260770975057, attackEnd: 0, holdEnd: 0, decayEnd: 13.5 },
                { top: 60, name: 'AcousticGuitar_F3', baseRatio: 0.3977272727272727, loop: true, loopStart: 1.6628117913832199, loopEnd: 1.6685260770975057, attackEnd: 0, holdEnd: 0, decayEnd: 12 },
                { top: 67, name: 'AcousticGuitar_F3', baseRatio: 0.3977272727272727, loop: true, loopStart: 1.6628117913832199, loopEnd: 1.6685260770975057, attackEnd: 0, holdEnd: 0, decayEnd: 8.5 },
                { top: 72, name: 'AcousticGuitar_F3', baseRatio: 0.3977272727272727, loop: true, loopStart: 1.6628117913832199, loopEnd: 1.6685260770975057, attackEnd: 0, holdEnd: 0, decayEnd: 7 },
                { top: 83, name: 'AcousticGuitar_F3', baseRatio: 0.3977272727272727, loop: true, loopStart: 1.6628117913832199, loopEnd: 1.6685260770975057, attackEnd: 0, holdEnd: 0, decayEnd: 5.5 },
                { top: 128, name: 'AcousticGuitar_F3', baseRatio: 0.3977272727272727, loop: true, loopStart: 1.6628117913832199, loopEnd: 1.6685260770975057, attackEnd: 0, holdEnd: 0, decayEnd: 4.5 }
            ], [
                { top: 40, name: 'ElectricGuitar_F3', baseRatio: 0.39615522817103843, loop: true, loopStart: 1.5733333333333333, loopEnd: 1.5848072562358, attackEnd: 0, holdEnd: 0, decayEnd: 15 },
                { top: 56, name: 'ElectricGuitar_F3', baseRatio: 0.39615522817103843, loop: true, loopStart: 1.5733333333333333, loopEnd: 1.5848072562358277, attackEnd: 0, holdEnd: 0, decayEnd: 13.5 },
                { top: 60, name: 'ElectricGuitar_F3', baseRatio: 0.39615522817103843, loop: true, loopStart: 1.5733333333333333, loopEnd: 1.5848072562358277, attackEnd: 0, holdEnd: 0, decayEnd: 12 },
                { top: 67, name: 'ElectricGuitar_F3', baseRatio: 0.39615522817103843, loop: true, loopStart: 1.5733333333333333, loopEnd: 1.5848072562358277, attackEnd: 0, holdEnd: 0, decayEnd: 8.5 },
                { top: 72, name: 'ElectricGuitar_F3', baseRatio: 0.39615522817103843, loop: true, loopStart: 1.5733333333333333, loopEnd: 1.5848072562358277, attackEnd: 0, holdEnd: 0, decayEnd: 7 },
                { top: 83, name: 'ElectricGuitar_F3', baseRatio: 0.39615522817103843, loop: true, loopStart: 1.5733333333333333, loopEnd: 1.5848072562358277, attackEnd: 0, holdEnd: 0, decayEnd: 5.5 },
                { top: 128, name: 'ElectricGuitar_F3', baseRatio: 0.39615522817103843, loop: true, loopStart: 1.5733333333333333, loopEnd: 1.5848072562358277, attackEnd: 0, holdEnd: 0, decayEnd: 4.5 }
            ], [
                { top: 34, name: 'ElectricBass_G1', baseRatio: 0.11111671034065712, loop: true, loopStart: 1.9007709750566892, loopEnd: 1.9212244897959183, attackEnd: 0, holdEnd: 0, decayEnd: 17 },
                { top: 48, name: 'ElectricBass_G1', baseRatio: 0.11111671034065712, loop: true, loopStart: 1.9007709750566892, loopEnd: 1.9212244897959183, attackEnd: 0, holdEnd: 0, decayEnd: 14 },
                { top: 64, name: 'ElectricBass_G1', baseRatio: 0.11111671034065712, loop: true, loopStart: 1.9007709750566892, loopEnd: 1.9212244897959183, attackEnd: 0, holdEnd: 0, decayEnd: 12 },
                { top: 128, name: 'ElectricBass_G1', baseRatio: 0.11111671034065712, loop: true, loopStart: 1.9007709750566892, loopEnd: 1.9212244897959183, attackEnd: 0, holdEnd: 0, decayEnd: 10 }
            ], [
                { top: 38, name: 'Pizz_G2', baseRatio: 0.21979665071770335, loop: true, loopStart: 0.3879365079365079, loopEnd: 0.3982766439909297, attackEnd: 0, holdEnd: 0, decayEnd: 5 },
                { top: 45, name: 'Pizz_G2', baseRatio: 0.21979665071770335, loop: true, loopStart: 0.3879365079365079, loopEnd: 0.3982766439909297, attackEnd: 0, holdEnd: 0.012, decayEnd: 4.012 },
                { top: 56, name: 'Pizz_A3', baseRatio: 0.503654636820466, loop: true, loopStart: 0.5197278911564626, loopEnd: 0.5287528344671202, attackEnd: 0, holdEnd: 0, decayEnd: 4 },
                { top: 64, name: 'Pizz_A3', baseRatio: 0.503654636820466, loop: true, loopStart: 0.5197278911564626, loopEnd: 0.5287528344671202, attackEnd: 0, holdEnd: 0, decayEnd: 3.2 },
                { top: 72, name: 'Pizz_E4', baseRatio: 0.7479647218453188, loop: true, loopStart: 0.7947845804988662, loopEnd: 0.7978231292517007, attackEnd: 0, holdEnd: 0, decayEnd: 2.8 },
                { top: 80, name: 'Pizz_E4', baseRatio: 0.7479647218453188, loop: true, loopStart: 0.7947845804988662, loopEnd: 0.7978231292517007, attackEnd: 0, holdEnd: 0, decayEnd: 2.2 },
                { top: 128, name: 'Pizz_E4', baseRatio: 0.7479647218453188, loop: true, loopStart: 0.7947845804988662, loopEnd: 0.7978231292517007, attackEnd: 0, holdEnd: 0, decayEnd: 1.5 }
            ], [
                { top: 41, name: 'Cello_C2', baseRatio: 0.14870515241435123, loop: true, loopStart: 0.3876643990929705, loopEnd: 0.40294784580498866, attackEnd: 0, holdEnd: 0, decayEnd: 0 },
                { top: 52, name: 'Cello_As2', baseRatio: 0.263755980861244, loop: true, loopStart: 0.3385487528344671, loopEnd: 0.35578231292517004, attackEnd: 0, holdEnd: 0, decayEnd: 0 },
                { top: 62, name: 'Violin_D4', baseRatio: 0.6664047388781432, loop: true, loopStart: 0.48108843537414964, loopEnd: 0.5151927437641723, attackEnd: 0, holdEnd: 0, decayEnd: 0 },
                { top: 75, name: 'Violin_A4', baseRatio: 0.987460815047022, loop: true, loopStart: 0.14108843537414967, loopEnd: 0.15029478458049886, attackEnd: 0.07, holdEnd: 0.07, decayEnd: 0.07 },
                { top: 128, name: 'Violin_E5', baseRatio: 1.4885238523852387, loop: true, loopStart: 0.10807256235827664, loopEnd: 0.1126530612244898, attackEnd: 0, holdEnd: 0, decayEnd: 0 }
            ], [
                { top: 30, name: 'BassTrombone_A2_3', baseRatio: 0.24981872564125807, loop: true, loopStart: 0.061541950113378686, loopEnd: 0.10702947845804989, attackEnd: 0, holdEnd: 0, decayEnd: 0 },
                { top: 40, name: 'BassTrombone_A2_2', baseRatio: 0.24981872564125807, loop: true, loopStart: 0.08585034013605441, loopEnd: 0.13133786848072562, attackEnd: 0, holdEnd: 0, decayEnd: 0 },
                { top: 55, name: 'Trombone_B3', baseRatio: 0.5608240680183126, loop: true, loopStart: 0.12, loopEnd: 0.17673469387755103, attackEnd: 0, holdEnd: 0, decayEnd: 0 },
                { top: 88, name: 'Trombone_B3', baseRatio: 0.5608240680183126, loop: true, loopStart: 0.12, loopEnd: 0.17673469387755103, attackEnd: 0.05, holdEnd: 0.05, decayEnd: 0.05 },
                { top: 128, name: 'Trumpet_E5', baseRatio: 1.4959294436906376, loop: true, loopStart: 0.1307936507936508, loopEnd: 0.14294784580498865, attackEnd: 0, holdEnd: 0, decayEnd: 0 }
            ], [
                { top: 128, name: 'Clarinet_C4', baseRatio: 0.5940193965517241, loop: true, loopStart: 0.6594104308390023, loopEnd: 0.7014965986394558, attackEnd: 0, holdEnd: 0, decayEnd: 0 }
            ], [
                { top: 40, name: 'TenorSax_C3', baseRatio: 0.2971698113207547, loop: true, loopStart: 0.4053968253968254, loopEnd: 0.4895238095238095, attackEnd: 0, holdEnd: 0, decayEnd: 0 },
                { top: 50, name: 'TenorSax_C3', baseRatio: 0.2971698113207547, loop: true, loopStart: 0.4053968253968254, loopEnd: 0.4895238095238095, attackEnd: 0.02, holdEnd: 0.02, decayEnd: 0.02 },
                { top: 59, name: 'TenorSax_C3', baseRatio: 0.2971698113207547, loop: true, loopStart: 0.4053968253968254, loopEnd: 0.4895238095238095, attackEnd: 0.04, holdEnd: 0.04, decayEnd: 0.04 },
                { top: 67, name: 'AltoSax_A3', baseRatio: 0.49814747876378096, loop: true, loopStart: 0.3875736961451247, loopEnd: 0.4103854875283447, attackEnd: 0, holdEnd: 0, decayEnd: 0 },
                { top: 75, name: 'AltoSax_A3', baseRatio: 0.49814747876378096, loop: true, loopStart: 0.3875736961451247, loopEnd: 0.4103854875283447, attackEnd: 0.02, holdEnd: 0.02, decayEnd: 0.02 },
                { top: 80, name: 'AltoSax_A3', baseRatio: 0.49814747876378096, loop: true, loopStart: 0.3875736961451247, loopEnd: 0.4103854875283447, attackEnd: 0.02, holdEnd: 0.02, decayEnd: 0.02 },
                { top: 128, name: 'AltoSax_C6', baseRatio: 2.3782742681047764, loop: true, loopStart: 0.05705215419501134, loopEnd: 0.0838095238095238, attackEnd: 0, holdEnd: 0, decayEnd: 0 }
            ], [
                { top: 61, name: 'Flute_B5_2', baseRatio: 2.255113636363636, loop: true, loopStart: 0.08430839002267573, loopEnd: 0.10244897959183673, attackEnd: 0, holdEnd: 0, decayEnd: 0 },
                { top: 128, name: 'Flute_B5_1', baseRatio: 2.255113636363636, loop: true, loopStart: 0.10965986394557824, loopEnd: 0.12780045351473923, attackEnd: 0, holdEnd: 0, decayEnd: 0 }
            ], [
                { top: 128, name: 'WoodenFlute_C5', baseRatio: 1.1892952324548416, loop: true, loopStart: 0.5181859410430839, loopEnd: 0.7131065759637188, attackEnd: 0, holdEnd: 0, decayEnd: 0 }
            ], [
                { top: 57, name: 'Bassoon_C3', baseRatio: 0.29700969827586204, loop: true, loopStart: 0.11011337868480725, loopEnd: 0.19428571428571428, attackEnd: 0, holdEnd: 0, decayEnd: 0 },
                { top: 67, name: 'Bassoon_C3', baseRatio: 0.29700969827586204, loop: true, loopStart: 0.11011337868480725, loopEnd: 0.19428571428571428, attackEnd: 0.04, holdEnd: 0.04, decayEnd: 0.04 },
                { top: 76, name: 'Bassoon_C3', baseRatio: 0.29700969827586204, loop: true, loopStart: 0.11011337868480725, loopEnd: 0.19428571428571428, attackEnd: 0.08, holdEnd: 0.08, decayEnd: 0.08 },
                { top: 84, name: 'EnglishHorn_F3', baseRatio: 0.39601293103448276, loop: true, loopStart: 0.341859410430839, loopEnd: 0.4049886621315193, attackEnd: 0.04, holdEnd: 0.04, decayEnd: 0.04 },
                { top: 128, name: 'EnglishHorn_D4', baseRatio: 0.6699684005833739, loop: true, loopStart: 0.22027210884353743, loopEnd: 0.23723356009070296, attackEnd: 0, holdEnd: 0, decayEnd: 0 }
            ], [
                { top: 39, name: 'Choir_F3', baseRatio: 0.3968814788643197, loop: true, loopStart: 0.6352380952380953, loopEnd: 1.8721541950113378, attackEnd: 0, holdEnd: 0, decayEnd: 0 },
                { top: 50, name: 'Choir_F3', baseRatio: 0.3968814788643197, loop: true, loopStart: 0.6352380952380953, loopEnd: 1.8721541950113378, attackEnd: 0.04, holdEnd: 0.04, decayEnd: 0.04 },
                { top: 61, name: 'Choir_F3', baseRatio: 0.3968814788643197, loop: true, loopStart: 0.6352380952380953, loopEnd: 1.8721541950113378, attackEnd: 0.06, holdEnd: 0.06, decayEnd: 0.06 },
                { top: 72, name: 'Choir_F4', baseRatio: 0.7928898424161845, loop: true, loopStart: 0.7415419501133786, loopEnd: 2.1059410430839, attackEnd: 0, holdEnd: 0, decayEnd: 0 },
                { top: 128, name: 'Choir_F5', baseRatio: 1.5879576065654504, loop: true, loopStart: 0.836281179138322, loopEnd: 2.0585487528344673, attackEnd: 0, holdEnd: 0, decayEnd: 0 }
            ], [
                { top: 38, name: 'Vibraphone_C3', baseRatio: 0.29829545454545453, loop: true, loopStart: 0.2812698412698413, loopEnd: 0.28888888888888886, attackEnd: 0, holdEnd: 0.1, decayEnd: 8.1 },
                { top: 48, name: 'Vibraphone_C3', baseRatio: 0.29829545454545453, loop: true, loopStart: 0.2812698412698413, loopEnd: 0.28888888888888886, attackEnd: 0, holdEnd: 0.1, decayEnd: 7.6 },
                { top: 59, name: 'Vibraphone_C3', baseRatio: 0.29829545454545453, loop: true, loopStart: 0.2812698412698413, loopEnd: 0.28888888888888886, attackEnd: 0, holdEnd: 0.06, decayEnd: 7.06 },
                { top: 70, name: 'Vibraphone_C3', baseRatio: 0.29829545454545453, loop: true, loopStart: 0.2812698412698413, loopEnd: 0.28888888888888886, attackEnd: 0, holdEnd: 0.04, decayEnd: 6.04 },
                { top: 78, name: 'Vibraphone_C3', baseRatio: 0.29829545454545453, loop: true, loopStart: 0.2812698412698413, loopEnd: 0.28888888888888886, attackEnd: 0, holdEnd: 0.02, decayEnd: 5.02 },
                { top: 86, name: 'Vibraphone_C3', baseRatio: 0.29829545454545453, loop: true, loopStart: 0.2812698412698413, loopEnd: 0.28888888888888886, attackEnd: 0, holdEnd: 0, decayEnd: 4 },
                { top: 128, name: 'Vibraphone_C3', baseRatio: 0.29829545454545453, loop: true, loopStart: 0.2812698412698413, loopEnd: 0.28888888888888886, attackEnd: 0, holdEnd: 0, decayEnd: 3 }
            ], [
                { top: 128, name: 'MusicBox_C4', baseRatio: 0.5937634640241276, loop: true, loopStart: 0.6475283446712018, loopEnd: 0.6666666666666666, attackEnd: 0, holdEnd: 0, decayEnd: 2 }
            ], [
                { top: 128, name: 'SteelDrum_D5', baseRatio: 1.3660402567543959, loop: false, loopStart: -0.000045351473922902495, loopEnd: -0.000045351473922902495, attackEnd: 0, holdEnd: 0, decayEnd: 2 }
            ], [
                { top: 128, name: 'Marimba_C4', baseRatio: 0.5946035575013605, loop: false, loopStart: -0.000045351473922902495, loopEnd: -0.000045351473922902495, attackEnd: 0, holdEnd: 0, decayEnd: 0 }
            ], [
                { top: 80, name: 'SynthLead_C4', baseRatio: 0.5942328422565577, loop: true, loopStart: 0.006122448979591836, loopEnd: 0.06349206349206349, attackEnd: 0, holdEnd: 0, decayEnd: 0 },
                { top: 128, name: 'SynthLead_C6', baseRatio: 2.3760775862068964, loop: true, loopStart: 0.005623582766439909, loopEnd: 0.01614512471655329, attackEnd: 0, holdEnd: 0, decayEnd: 0 }
            ], [
                { top: 38, name: 'SynthPad_A3', baseRatio: 0.4999105065330231, loop: true, loopStart: 0.1910204081632653, loopEnd: 3.9917006802721087, attackEnd: 0.05, holdEnd: 0.05, decayEnd: 0.05 },
                { top: 50, name: 'SynthPad_A3', baseRatio: 0.4999105065330231, loop: true, loopStart: 0.1910204081632653, loopEnd: 3.9917006802721087, attackEnd: 0.08, holdEnd: 0.08, decayEnd: 0.08 },
                { top: 62, name: 'SynthPad_A3', baseRatio: 0.4999105065330231, loop: true, loopStart: 0.1910204081632653, loopEnd: 3.9917006802721087, attackEnd: 0.11, holdEnd: 0.11, decayEnd: 0.11 },
                { top: 74, name: 'SynthPad_A3', baseRatio: 0.4999105065330231, loop: true, loopStart: 0.1910204081632653, loopEnd: 3.9917006802721087, attackEnd: 0.15, holdEnd: 0.15, decayEnd: 0.15 },
                { top: 86, name: 'SynthPad_A3', baseRatio: 0.4999105065330231, loop: true, loopStart: 0.1910204081632653, loopEnd: 3.9917006802721087, attackEnd: 0.2, holdEnd: 0.2, decayEnd: 0.2 },
                { top: 128, name: 'SynthPad_C6', baseRatio: 2.3820424708835755, loop: true, loopStart: 0.11678004535147392, loopEnd: 0.41732426303854875, attackEnd: 0, holdEnd: 0, decayEnd: 0 }
            ]
        ];
        const SOUNDBANK_URL = '/soundbank/';
        const SOUNDBANK_FILES = {
            'AcousticGuitar_F3': 'instruments/AcousticGuitar_F3_22k.wav',
            'AcousticPiano_As3': 'instruments/AcousticPiano(5)_A%233_22k.wav',
            'AcousticPiano_C4': 'instruments/AcousticPiano(5)_C4_22k.wav',
            'AcousticPiano_G4': 'instruments/AcousticPiano(5)_G4_22k.wav',
            'AcousticPiano_F5': 'instruments/AcousticPiano(5)_F5_22k.wav',
            'AcousticPiano_C6': 'instruments/AcousticPiano(5)_C6_22k.wav',
            'AcousticPiano_Ds6': 'instruments/AcousticPiano(5)_D%236_22k.wav',
            'AcousticPiano_D7': 'instruments/AcousticPiano(5)_D7_22k.wav',
            'AltoSax_A3': 'instruments/AltoSax_A3_22K.wav',
            'AltoSax_C6': 'instruments/AltoSax(3)_C6_22k.wav',
            'Bassoon_C3': 'instruments/Bassoon_C3_22k.wav',
            'BassTrombone_A2_2': 'instruments/BassTrombone_A2(2)_22k.wav',
            'BassTrombone_A2_3': 'instruments/BassTrombone_A2(3)_22k.wav',
            'Cello_C2': 'instruments/Cello(3b)_C2_22k.wav',
            'Cello_As2': 'instruments/Cello(3)_A%232_22k.wav',
            'Choir_F3': 'instruments/Choir(4)_F3_22k.wav',
            'Choir_F4': 'instruments/Choir(4)_F4_22k.wav',
            'Choir_F5': 'instruments/Choir(4)_F5_22k.wav',
            'Clarinet_C4': 'instruments/Clarinet_C4_22k.wav',
            'ElectricBass_G1': 'instruments/ElectricBass(2)_G1_22k.wav',
            'ElectricGuitar_F3': 'instruments/ElectricGuitar(2)_F3(1)_22k.wav',
            'ElectricPiano_C2': 'instruments/ElectricPiano_C2_22k.wav',
            'ElectricPiano_C4': 'instruments/ElectricPiano_C4_22k.wav',
            'EnglishHorn_D4': 'instruments/EnglishHorn(1)_D4_22k.wav',
            'EnglishHorn_F3': 'instruments/EnglishHorn(1)_F3_22k.wav',
            'Flute_B5_1': 'instruments/Flute(3)_B5(1)_22k.wav',
            'Flute_B5_2': 'instruments/Flute(3)_B5(2)_22k.wav',
            'Marimba_C4': 'instruments/Marimba_C4_22k.wav',
            'MusicBox_C4': 'instruments/MusicBox_C4_22k.wav',
            'Organ_G2': 'instruments/Organ(2)_G2_22k.wav',
            'Pizz_A3': 'instruments/Pizz(2)_A3_22k.wav',
            'Pizz_E4': 'instruments/Pizz(2)_E4_22k.wav',
            'Pizz_G2': 'instruments/Pizz(2)_G2_22k.wav',
            'SteelDrum_D5': 'instruments/SteelDrum_D5_22k.wav',
            'SynthLead_C4': 'instruments/SynthLead(6)_C4_22k.wav',
            'SynthLead_C6': 'instruments/SynthLead(6)_C6_22k.wav',
            'SynthPad_A3': 'instruments/SynthPad(2)_A3_22k.wav',
            'SynthPad_C6': 'instruments/SynthPad(2)_C6_22k.wav',
            'TenorSax_C3': 'instruments/TenorSax(1)_C3_22k.wav',
            'Trombone_B3': 'instruments/Trombone_B3_22k.wav',
            'Trumpet_E5': 'instruments/Trumpet_E5_22k.wav',
            'Vibraphone_C3': 'instruments/Vibraphone_C3_22k.wav',
            'Violin_D4': 'instruments/Violin(2)_D4_22K.wav',
            'Violin_A4': 'instruments/Violin(3)_A4_22k.wav',
            'Violin_E5': 'instruments/Violin(3b)_E5_22k.wav',
            'WoodenFlute_C5': 'instruments/WoodenFlute_C5_22k.wav',
            'BassDrum': 'drums/BassDrum(1b)_22k.wav',
            'Bongo': 'drums/Bongo_22k.wav',
            'Cabasa': 'drums/Cabasa(1)_22k.wav',
            'Clap': 'drums/Clap(1)_22k.wav',
            'Claves': 'drums/Claves(1)_22k.wav',
            'Conga': 'drums/Conga(1)_22k.wav',
            'Cowbell': 'drums/Cowbell(3)_22k.wav',
            'Crash': 'drums/Crash(2)_22k.wav',
            'Cuica': 'drums/Cuica(2)_22k.wav',
            'GuiroLong': 'drums/GuiroLong(1)_22k.wav',
            'GuiroShort': 'drums/GuiroShort(1)_22k.wav',
            'HiHatClosed': 'drums/HiHatClosed(1)_22k.wav',
            'HiHatOpen': 'drums/HiHatOpen(2)_22k.wav',
            'HiHatPedal': 'drums/HiHatPedal(1)_22k.wav',
            'Maracas': 'drums/Maracas(1)_22k.wav',
            'SideStick': 'drums/SideStick(1)_22k.wav',
            'SnareDrum': 'drums/SnareDrum(1)_22k.wav',
            'Tambourine': 'drums/Tambourine(3)_22k.wav',
            'Tom': 'drums/Tom(1)_22k.wav',
            'Triangle': 'drums/Triangle(1)_22k.wav',
            'Vibraslap': 'drums/Vibraslap(1)_22k.wav',
            'WoodBlock': 'drums/WoodBlock(1)_22k.wav'
        };
        const soundbank = {};
        /**
         * Loads missing soundbank files, if any.
         */
        function loadSoundbank() {
            if (!audio.context)
                return Promise.resolve();
            const promises = [];
            for (const name in SOUNDBANK_FILES) {
                if (!soundbank[name]) {
                    promises.push(loadSoundbankBuffer(name));
                }
            }
            return Promise.all(promises);
        }
        audio.loadSoundbank = loadSoundbank;
        /**
         * Loads a soundbank file
         */
        function loadSoundbankBuffer(name) {
            return new P.IO.ArrayBufferRequest(SOUNDBANK_URL + SOUNDBANK_FILES[name], { local: true }).load()
                .then((buffer) => P.audio.decodeAudio(buffer))
                .then((sound) => soundbank[name] = sound);
        }
        function playSound(sound) {
            if (!audio.context) {
                return;
            }
            if (!sound.buffer) {
                return;
            }
            if (sound.source) {
                sound.source.disconnect();
            }
            sound.source = audio.context.createBufferSource();
            sound.source.buffer = sound.buffer;
            sound.source.connect(sound.node);
            sound.source.start(audio.context.currentTime);
        }
        audio.playSound = playSound;
        function playSpan(span, key, duration, connection) {
            if (!audio.context) {
                return;
            }
            const buffer = soundbank[span.name];
            if (!buffer) {
                return;
            }
            const source = audio.context.createBufferSource();
            const note = audio.context.createGain();
            source.buffer = buffer;
            if (source.loop = span.loop) {
                source.loopStart = span.loopStart;
                source.loopEnd = span.loopEnd;
            }
            source.connect(note);
            note.connect(connection);
            const time = audio.context.currentTime;
            source.playbackRate.value = Math.pow(2, (key - 69) / 12) / span.baseRatio;
            const gain = note.gain;
            gain.value = 0;
            gain.setValueAtTime(0, time);
            if (span.attackEnd < duration) {
                gain.linearRampToValueAtTime(1, time + span.attackEnd);
                if (span.decayTime > 0 && span.holdEnd < duration) {
                    gain.linearRampToValueAtTime(1, time + span.holdEnd);
                    if (span.decayEnd < duration) {
                        gain.linearRampToValueAtTime(0, time + span.decayEnd);
                    }
                    else {
                        gain.linearRampToValueAtTime(1 - (duration - span.holdEnd) / span.decayTime, time + duration);
                    }
                }
                else {
                    gain.linearRampToValueAtTime(1, time + duration);
                }
            }
            else {
                gain.linearRampToValueAtTime(1, time + duration);
            }
            gain.linearRampToValueAtTime(0, time + duration + 0.02267573696);
            source.start(time);
            source.stop(time + duration + 0.02267573696);
        }
        audio.playSpan = playSpan;
        /**
         * Connect an audio node
         */
        function connect(node) {
            node.connect(volumeNode);
        }
        audio.connect = connect;
        const ADPCM_STEPS = [
            7, 8, 9, 10, 11, 12, 13, 14, 16, 17,
            19, 21, 23, 25, 28, 31, 34, 37, 41, 45,
            50, 55, 60, 66, 73, 80, 88, 97, 107, 118,
            130, 143, 157, 173, 190, 209, 230, 253, 279, 307,
            337, 371, 408, 449, 494, 544, 598, 658, 724, 796,
            876, 963, 1060, 1166, 1282, 1411, 1552, 1707, 1878, 2066,
            2272, 2499, 2749, 3024, 3327, 3660, 4026, 4428, 4871, 5358,
            5894, 6484, 7132, 7845, 8630, 9493, 10442, 11487, 12635, 13899,
            15289, 16818, 18500, 20350, 22385, 24623, 27086, 29794, 32767,
        ];
        const ADPCM_INDEX = [-1, -1, -1, -1, 2, 4, 6, 8, -1, -1, -1, -1, 2, 4, 6, 8];
        function decodeADPCMAudio(ab, cb) {
            var dv = new DataView(ab);
            if (dv.getUint32(0) !== 0x52494646 || dv.getUint32(8) !== 0x57415645) {
                return cb(new Error('Unrecognized audio format'));
            }
            var blocks = {};
            var i = 12, l = dv.byteLength - 8;
            while (i < l) {
                blocks[String.fromCharCode(dv.getUint8(i), dv.getUint8(i + 1), dv.getUint8(i + 2), dv.getUint8(i + 3))] = i;
                i += 8 + dv.getUint32(i + 4, true);
            }
            var format = dv.getUint16(20, true);
            var channels = dv.getUint16(22, true);
            var sampleRate = dv.getUint32(24, true);
            var byteRate = dv.getUint32(28, true);
            var blockAlign = dv.getUint16(32, true);
            var bitsPerSample = dv.getUint16(34, true);
            if (format === 17) {
                var samplesPerBlock = dv.getUint16(38, true);
                var blockSize = ((samplesPerBlock - 1) / 2) + 4;
                var frameCount = dv.getUint32(blocks.fact + 8, true);
                var buffer = audio.context.createBuffer(1, frameCount, sampleRate);
                var channel = buffer.getChannelData(0);
                var sample, index = 0;
                var step, code, delta;
                var lastByte = -1;
                var offset = blocks.data + 8;
                i = offset;
                var j = 0;
                while (true) {
                    if ((((i - offset) % blockSize) == 0) && (lastByte < 0)) {
                        if (i >= dv.byteLength)
                            break;
                        sample = dv.getInt16(i, true);
                        i += 2;
                        index = dv.getUint8(i);
                        i += 1;
                        i++;
                        if (index > 88)
                            index = 88;
                        channel[j++] = sample / 32767;
                    }
                    else {
                        if (lastByte < 0) {
                            if (i >= dv.byteLength)
                                break;
                            lastByte = dv.getUint8(i);
                            i += 1;
                            code = lastByte & 0xf;
                        }
                        else {
                            code = (lastByte >> 4) & 0xf;
                            lastByte = -1;
                        }
                        step = ADPCM_STEPS[index];
                        delta = 0;
                        if (code & 4)
                            delta += step;
                        if (code & 2)
                            delta += step >> 1;
                        if (code & 1)
                            delta += step >> 2;
                        delta += step >> 3;
                        index += ADPCM_INDEX[code];
                        if (index > 88)
                            index = 88;
                        if (index < 0)
                            index = 0;
                        sample += (code & 8) ? -delta : delta;
                        if (sample > 32767)
                            sample = 32767;
                        if (sample < -32768)
                            sample = -32768;
                        channel[j++] = sample / 32768;
                    }
                }
                return cb(null, buffer);
            }
            cb(new Error('Unrecognized WAV format ' + format));
        }
        function decodeAudio(ab) {
            if (!audio.context) {
                return Promise.reject('No audio context');
            }
            // TODO: does not work for some audio file
            return new Promise((resolve, reject) => {
                decodeADPCMAudio(ab, function (err1, buffer) {
                    if (buffer) {
                        resolve(buffer);
                        return;
                    }
                    // Hope that the audio context will know what to do
                    audio.context.decodeAudioData(ab)
                        .then((buffer) => resolve(buffer))
                        .catch((err2) => reject(`Could not decode audio: ${err1} | ${err2}`));
                });
            });
        }
        audio.decodeAudio = decodeAudio;
    })(audio = P.audio || (P.audio = {}));
})(P || (P = {}));
/// <reference path="phosphorus.ts" />
var P;
(function (P) {
    var m3;
    (function (m3) {
        // Most of this is heavily based on:
        // https://webglfundamentals.org/webgl/lessons/webgl-2d-matrices.html
        // Eventually I want to move this to the shader itself.
        /**
         * Multiplies two 3x3 matrices together
         * @param out The first matrix. The result will be stored here.
         * @param other The second matrix.
         */
        function multiply(out, other) {
            const a0 = out[0];
            const a1 = out[1];
            const a2 = out[2];
            const a3 = out[3];
            const a4 = out[4];
            const a5 = out[5];
            const a6 = out[6];
            const a7 = out[7];
            const a8 = out[8];
            const b0 = other[0];
            const b1 = other[1];
            const b2 = other[2];
            const b3 = other[3];
            const b4 = other[4];
            const b5 = other[5];
            const b6 = other[6];
            const b7 = other[7];
            const b8 = other[8];
            out[0] = b0 * a0 + b1 * a3 + b2 * a6;
            out[1] = b0 * a1 + b1 * a4 + b2 * a7;
            out[2] = b0 * a2 + b1 * a5 + b2 * a8;
            out[3] = b3 * a0 + b4 * a3 + b5 * a6;
            out[4] = b3 * a1 + b4 * a4 + b5 * a7;
            out[5] = b3 * a2 + b4 * a5 + b5 * a8;
            out[6] = b6 * a0 + b7 * a3 + b8 * a6;
            out[7] = b6 * a1 + b7 * a4 + b8 * a7;
            out[8] = b6 * a2 + b7 * a5 + b8 * a8;
        }
        m3.multiply = multiply;
        function translation(x, y) {
            return [
                1, 0, 0,
                0, 1, 0,
                x, y, 1,
            ];
        }
        m3.translation = translation;
        function rotation(degrees) {
            const radians = degrees * Math.PI / 180;
            const cos = Math.cos(radians);
            const sin = Math.sin(radians);
            return [
                cos, -sin, 0,
                sin, cos, 0,
                0, 0, 1,
            ];
        }
        m3.rotation = rotation;
        function scaling(x, y) {
            return [
                x, 0, 0,
                0, y, 0,
                0, 0, 1,
            ];
        }
        m3.scaling = scaling;
        function projection(width, height) {
            return [
                2 / width, 0, 0,
                0, -2 / height, 0,
                -1, 1, 1,
            ];
        }
        m3.projection = projection;
    })(m3 = P.m3 || (P.m3 = {}));
})(P || (P = {}));
/// <reference path="phosphorus.ts" />
/// <reference path="matrix.ts" />
var P;
(function (P) {
    var renderer;
    (function (renderer) {
        // HELPERS
        /**
         * Create an HTML canvas with any type of context.
         */
        function createCanvas() {
            const canvas = document.createElement('canvas');
            canvas.width = 480;
            canvas.height = 360;
            return canvas;
        }
        /**
         * Create an HTML canvas with a 2d context.
         * Throws an error if a context cannot be obtained.
         */
        function create2dCanvas() {
            const canvas = createCanvas();
            const ctx = canvas.getContext('2d');
            if (!ctx) {
                throw new Error('Cannot get 2d rendering context');
            }
            ctx.imageSmoothingEnabled = false;
            return { canvas, ctx };
        }
        /**
         * Determines if a Sprite's filters will change its shape.
         * @param filters The Sprite's filters
         */
        function filtersAffectShape(filters) {
            return filters.fisheye !== 0 ||
                filters.mosaic !== 0 ||
                filters.pixelate !== 0 ||
                filters.whirl !== 0;
        }
        // WEBGL
        // Used in the WebGL renderer for inverting sprites.
        const horizontalInvertMatrix = P.m3.scaling(-1, 1);
        class ShaderVariant {
            constructor(gl, program) {
                // When loaded we'll lookup all of our attributes and uniforms, and store
                // their locations locally.
                // WebGL can tell us how many there are, so we can do lookups.
                this.gl = gl;
                this.program = program;
                this.uniformLocations = {};
                this.attributeLocations = {};
                const activeUniforms = gl.getProgramParameter(program, this.gl.ACTIVE_UNIFORMS);
                for (let index = 0; index < activeUniforms; index++) {
                    const info = gl.getActiveUniform(program, index);
                    if (!info) {
                        throw new Error('uniform at index ' + index + ' does not exist');
                    }
                    const name = info.name;
                    const location = gl.getUniformLocation(program, name);
                    if (!location) {
                        throw new Error('uniform named ' + name + ' does not exist');
                    }
                    this.uniformLocations[name] = location;
                }
                const activeAttributes = gl.getProgramParameter(program, this.gl.ACTIVE_ATTRIBUTES);
                for (let index = 0; index < activeAttributes; index++) {
                    const info = gl.getActiveAttrib(program, index);
                    if (!info) {
                        throw new Error('attribute at index ' + index + ' does not exist');
                    }
                    // Attribute index is location, I believe.
                    this.attributeLocations[info.name] = index;
                }
            }
            /**
             * Sets a uniform to a float
             * @param name The name of the uniform
             * @param value A float
             */
            uniform1f(name, value) {
                const location = this.getUniform(name);
                this.gl.uniform1f(location, value);
            }
            /**
             * Sets a uniform to a vec2
             * @param name The name of the uniform
             * @param a The first value
             * @param b The second value
             */
            uniform2f(name, a, b) {
                const location = this.getUniform(name);
                this.gl.uniform2f(location, a, b);
            }
            /**
             * Sets a uniform to a 3x3 matrix
             * @param name The name of the uniform
             * @param value The 3x3 matrix
             */
            uniformMatrix3(name, value) {
                const location = this.getUniform(name);
                this.gl.uniformMatrix3fv(location, false, value);
            }
            /**
             * Determines if this shader variant contains a uniform.
             * @param name The name of the uniform
             */
            hasUniform(name) {
                return this.uniformLocations.hasOwnProperty(name);
            }
            /**
             * Determines the location of a uniform, or errors if it does not exist.
             * @param name The name of the uniform
             */
            getUniform(name) {
                if (!this.hasUniform(name)) {
                    throw new Error('uniform of name ' + name + ' does not exist');
                }
                return this.uniformLocations[name];
            }
            /**
             * Binds a buffer to an attribute
             * @param name The name of the attribute
             * @param value The WebGL buffer to bind
             */
            attributeBuffer(name, value) {
                if (!this.hasAttribute(name)) {
                    throw new Error('attribute of name ' + name + ' does not exist');
                }
                const location = this.attributeLocations[name];
                this.gl.enableVertexAttribArray(location);
                this.gl.bindBuffer(this.gl.ARRAY_BUFFER, value);
                this.gl.vertexAttribPointer(location, 2, this.gl.FLOAT, false, 0, 0);
            }
            /**
             * Determines if this shader contains an attribute
             * @param name The name of the attribute
             */
            hasAttribute(name) {
                return this.attributeLocations.hasOwnProperty(name);
            }
            /**
             * Determines the location of an attribute, and errors if it does not exist.
             * @param name The name of the attribute
             */
            getAttribute(name) {
                if (!this.hasAttribute(name)) {
                    throw new Error('attribute of name ' + name + ' does not exist');
                }
                return this.attributeLocations[name];
            }
        }
        class WebGLSpriteRenderer {
            constructor() {
                this.canvas = createCanvas();
                const gl = this.canvas.getContext('webgl');
                if (!gl) {
                    throw new Error('cannot get webgl rendering context');
                }
                this.gl = gl;
                this.renderingShader = this.compileVariant([]);
                // Enable transparency blending.
                this.gl.enable(this.gl.BLEND);
                // TODO: investigate other blending modes
                this.gl.blendFunc(this.gl.SRC_ALPHA, this.gl.ONE_MINUS_SRC_ALPHA);
                // Create the quad buffer that we'll use for positioning and texture coordinates later.
                this.quadBuffer = this.gl.createBuffer();
                this.gl.bindBuffer(this.gl.ARRAY_BUFFER, this.quadBuffer);
                this.gl.bufferData(this.gl.ARRAY_BUFFER, new Float32Array([
                    0, 0,
                    0, 1,
                    1, 0,
                    1, 0,
                    0, 1,
                    1, 1,
                ]), this.gl.STATIC_DRAW);
            }
            /**
             * Compile a single shader
             * @param type The type of the shader. Use this.gl.VERTEX_SHADER or FRAGMENT_SHADER
             * @param source The string source of the shader.
             * @param definitions Flags to define in the shader source.
             */
            compileShader(type, source, definitions) {
                const addDefinition = (def) => {
                    source = '#define ' + def + '\n' + source;
                };
                if (definitions) {
                    for (const def of definitions) {
                        addDefinition(def);
                    }
                }
                const shader = this.gl.createShader(type);
                if (!shader) {
                    throw new Error('Cannot create shader');
                }
                this.gl.shaderSource(shader, source);
                this.gl.compileShader(shader);
                if (!this.gl.getShaderParameter(shader, this.gl.COMPILE_STATUS)) {
                    const error = this.gl.getShaderInfoLog(shader);
                    this.gl.deleteShader(shader);
                    throw new Error('Shader compilation error: ' + error);
                }
                return shader;
            }
            /**
             * Compiles a vertex shader and fragment shader into a program.
             * @param vs Vertex shader source.
             * @param fs Fragment shader source.
             * @param definitions Things to define in the source of both shaders.
             */
            compileProgram(vs, fs, definitions) {
                const vertexShader = this.compileShader(this.gl.VERTEX_SHADER, vs, definitions);
                const fragmentShader = this.compileShader(this.gl.FRAGMENT_SHADER, fs, definitions);
                const program = this.gl.createProgram();
                if (!program) {
                    throw new Error('Cannot create program');
                }
                this.gl.attachShader(program, vertexShader);
                this.gl.attachShader(program, fragmentShader);
                this.gl.linkProgram(program);
                if (!this.gl.getProgramParameter(program, this.gl.LINK_STATUS)) {
                    const error = this.gl.getProgramInfoLog(program);
                    this.gl.deleteProgram(program);
                    throw new Error('Program compilation error: ' + error);
                }
                return program;
            }
            /**
             * Compiles a variant of the default shader.
             * @param definitions Things to define in the shader
             */
            compileVariant(definitions) {
                const program = this.compileProgram(WebGLSpriteRenderer.vertexShader, WebGLSpriteRenderer.fragmentShader, definitions);
                return new ShaderVariant(this.gl, program);
            }
            /**
             * Creates a new texture without inserting data.
             * Texture will be bound to TEXTURE_2D, so you can texImage2D() on it
             * Mipmapping will be disabled to allow for any size texture.
             */
            createTexture() {
                const texture = this.gl.createTexture();
                if (!texture) {
                    throw new Error('Cannot create texture');
                }
                this.gl.bindTexture(this.gl.TEXTURE_2D, texture);
                this.gl.texParameteri(this.gl.TEXTURE_2D, this.gl.TEXTURE_WRAP_S, this.gl.CLAMP_TO_EDGE);
                this.gl.texParameteri(this.gl.TEXTURE_2D, this.gl.TEXTURE_WRAP_T, this.gl.CLAMP_TO_EDGE);
                this.gl.texParameteri(this.gl.TEXTURE_2D, this.gl.TEXTURE_MIN_FILTER, this.gl.LINEAR);
                return texture;
            }
            /**
             * Converts a canvas to a WebGL texture
             * @param canvas The source canvas. Dimensions do not matter.
             */
            convertToTexture(canvas) {
                const texture = this.createTexture();
                this.gl.texImage2D(this.gl.TEXTURE_2D, 0, this.gl.RGBA, this.gl.RGBA, this.gl.UNSIGNED_BYTE, canvas);
                return texture;
            }
            /**
             * Creates a new framebuffer
             */
            createFramebuffer() {
                const frameBuffer = this.gl.createFramebuffer();
                if (!frameBuffer) {
                    throw new Error('cannot create frame buffer');
                }
                return frameBuffer;
            }
            reset(scale) {
                // Scale the actual canvas
                this.canvas.width = scale * P.config.scale * 480;
                this.canvas.height = scale * P.config.scale * 360;
                this.resetFramebuffer(scale);
            }
            /**
             * Resizes and resets the current framebuffer
             * @param scale Scale
             */
            resetFramebuffer(scale) {
                this.gl.viewport(0, 0, this.canvas.width, this.canvas.height);
                this.globalScaleMatrix = P.m3.scaling(scale, scale);
                // Clear the canvas
                this.gl.clearColor(0, 0, 0, 0);
                this.gl.clear(this.gl.COLOR_BUFFER_BIT);
            }
            drawChild(child) {
                this._drawChild(child, this.renderingShader);
            }
            /**
             * Real implementation of drawChild()
             * Shader must be set before calling (allows for using a different shader)
             * @param child The child to draw
             */
            _drawChild(child, shader) {
                this.gl.useProgram(shader.program);
                // Create the texture if it doesn't already exist.
                // We'll create a texture only once for performance.
                const costume = child.costumes[child.currentCostumeIndex];
                if (!costume._glTexture) {
                    const texture = this.convertToTexture(costume.image);
                    costume._glTexture = texture;
                }
                this.gl.bindTexture(this.gl.TEXTURE_2D, costume._glTexture);
                shader.attributeBuffer('a_texcoord', this.quadBuffer);
                shader.attributeBuffer('a_position', this.quadBuffer);
                // TODO: do this in the shader if its possible/faster
                const matrix = P.m3.projection(this.canvas.width, this.canvas.height);
                P.m3.multiply(matrix, this.globalScaleMatrix);
                P.m3.multiply(matrix, P.m3.translation(240 + child.scratchX | 0, 180 - child.scratchY | 0));
                if (P.core.isSprite(child)) {
                    if (child.rotationStyle === 0 /* Normal */ && child.direction !== 90) {
                        P.m3.multiply(matrix, P.m3.rotation(90 - child.direction));
                    }
                    else if (child.rotationStyle === 1 /* LeftRight */ && child.direction < 0) {
                        P.m3.multiply(matrix, horizontalInvertMatrix);
                    }
                    if (child.scale !== 1) {
                        P.m3.multiply(matrix, P.m3.scaling(child.scale, child.scale));
                    }
                }
                if (costume.scale !== 1) {
                    P.m3.multiply(matrix, P.m3.scaling(costume.scale, costume.scale));
                }
                P.m3.multiply(matrix, P.m3.translation(-costume.rotationCenterX, -costume.rotationCenterY));
                P.m3.multiply(matrix, P.m3.scaling(costume.image.width, costume.image.height));
                shader.uniformMatrix3('u_matrix', matrix);
                // Effects
                if (shader.hasUniform('u_opacity')) {
                    shader.uniform1f('u_opacity', 1 - child.filters.ghost / 100);
                }
                if (shader.hasUniform('u_brightness')) {
                    shader.uniform1f('u_brightness', child.filters.brightness / 100);
                }
                if (shader.hasUniform('u_color')) {
                    shader.uniform1f('u_color', child.filters.color / 200);
                }
                if (shader.hasUniform('u_mosaic')) {
                    const mosaic = Math.round((Math.abs(child.filters.mosaic) + 10) / 10);
                    shader.uniform1f('u_mosaic', P.utils.clamp(mosaic, 1, 512));
                }
                if (shader.hasUniform('u_whirl')) {
                    shader.uniform1f('u_whirl', child.filters.whirl * Math.PI / -180);
                }
                if (shader.hasUniform('u_fisheye')) {
                    shader.uniform1f('u_fisheye', Math.max(0, (child.filters.fisheye + 100) / 100));
                }
                if (shader.hasUniform('u_pixelate')) {
                    shader.uniform1f('u_pixelate', Math.abs(child.filters.pixelate) / 10);
                }
                if (shader.hasUniform('u_size')) {
                    shader.uniform2f('u_size', costume.image.width, costume.image.height);
                }
                this.gl.drawArrays(this.gl.TRIANGLES, 0, 6);
            }
            drawLayer(canvas) {
                const shader = this.renderingShader;
                this.gl.useProgram(shader.program);
                const texture = this.convertToTexture(canvas);
                this.gl.bindTexture(this.gl.TEXTURE_2D, texture);
                shader.attributeBuffer('a_texcoord', this.quadBuffer);
                shader.attributeBuffer('a_position', this.quadBuffer);
                const matrix = P.m3.projection(this.canvas.width, this.canvas.height);
                P.m3.multiply(matrix, this.globalScaleMatrix);
                shader.uniformMatrix3('u_matrix', matrix);
                shader.uniform1f('u_opacity', 1);
                // TODO: is it necessary to delete textures?
                this.gl.deleteTexture(texture);
            }
        }
        WebGLSpriteRenderer.vertexShader = `
    attribute vec2 a_position;
    attribute vec2 a_texcoord;

    uniform mat3 u_matrix;

    varying vec2 v_texcoord;

    void main() {
      gl_Position = vec4((u_matrix * vec3(a_position, 1)).xy, 0, 1);
      v_texcoord = a_texcoord;
    }
    `;
        WebGLSpriteRenderer.fragmentShader = `
    precision mediump float;

    varying vec2 v_texcoord;

    uniform sampler2D u_texture;
    #ifndef ONLY_SHAPE_FILTERS
      uniform float u_brightness;
      uniform float u_color;
    #endif
    uniform float u_opacity;
    uniform float u_mosaic;
    uniform float u_whirl;
    uniform float u_fisheye;
    uniform float u_pixelate;
    uniform vec2 u_size;

    const float minimumAlpha = 1.0 / 250.0;
    const vec2 vecCenter = vec2(0.5, 0.5);

    // http://lolengine.net/blog/2013/07/27/rgb-to-hsv-in-glsl
    vec3 rgb2hsv(vec3 c) {
      vec4 K = vec4(0.0, -1.0 / 3.0, 2.0 / 3.0, -1.0);
      vec4 p = c.g < c.b ? vec4(c.bg, K.wz) : vec4(c.gb, K.xy);
      vec4 q = c.r < p.x ? vec4(p.xyw, c.r) : vec4(c.r, p.yzx);
      float d = q.x - min(q.w, q.y);
      float e = 1.0e-10;
      return vec3(abs(q.z + (q.w - q.y) / (6.0 * d + e)), d / (q.x + e), q.x);
    }
    vec3 hsv2rgb(vec3 c) {
      vec4 K = vec4(1.0, 2.0 / 3.0, 1.0 / 3.0, 3.0);
      vec3 p = abs(fract(c.xxx + K.xyz) * 6.0 - K.www);
      return c.z * mix(K.xxx, clamp(p - K.xxx, 0.0, 1.0), c.y);
    }

    void main() {
      // varyings cannot be modified
      vec2 texcoord = v_texcoord;

      // apply mosaic
      {
        texcoord = fract(u_mosaic * v_texcoord);
      }

      // apply pixelate
      if (u_pixelate != 0.0) {
        vec2 texelSize = u_size / u_pixelate;
        texcoord = (floor(texcoord * texelSize) + vecCenter) / texelSize;
      }

      // apply whirl
      {
        const float radius = 0.5;
        vec2 offset = texcoord - vecCenter;
        float offsetMagnitude = length(offset);
        float whirlFactor = max(1.0 - (offsetMagnitude / radius), 0.0);
        float whirlActual = u_whirl * whirlFactor * whirlFactor;
        float sinWhirl = sin(whirlActual);
        float cosWhirl = cos(whirlActual);
        mat2 rotationMatrix = mat2(
          cosWhirl, -sinWhirl,
          sinWhirl, cosWhirl
        );
        texcoord = rotationMatrix * offset + vecCenter;
      }

      // apply fisheye
      {
        vec2 vec = (texcoord - vecCenter) / vecCenter;
        float vecLength = length(vec);
        float r = pow(min(vecLength, 1.0), u_fisheye) * max(1.0, vecLength);
        vec2 unit = vec / vecLength;
        texcoord = vecCenter + r * unit * vecCenter;
      }

      vec4 color = texture2D(u_texture, texcoord);
      if (color.a < minimumAlpha) {
        discard;
      }

      // apply ghost effect
      color.a *= u_opacity;
      // handle premultiplied alpha
      color.rgb *= u_opacity;

      // apply brightness effect
      #ifndef ONLY_SHAPE_FILTERS
        color.rgb = clamp(color.rgb + vec3(u_brightness), 0.0, 1.0);
      #endif

      // The color effect is rather complicated. See:
      // https://github.com/LLK/scratch-render/blob/008dc5b15b30961301e6b9a08628a063b967a001/src/shaders/sprite.frag#L175-L189
      #ifndef ONLY_SHAPE_FILTERS
      if (u_color != 0.0) {
        vec3 hsv = rgb2hsv(color.rgb);
        // hsv.x = hue
        // hsv.y = saturation
        // hsv.z = value

        // scratch forces all colors to have some minimal amount saturation so there is a visual change
        const float minValue = 0.11 / 2.0;
        const float minSaturation = 0.09;
        if (hsv.z < minValue) hsv = vec3(0.0, 1.0, minValue);
        else if (hsv.y < minSaturation) hsv = vec3(0.0, minSaturation, hsv.z);

        hsv.x = mod(hsv.x + u_color, 1.0);
        if (hsv.x < 0.0) hsv.x += 1.0;
        color = vec4(hsv2rgb(hsv), color.a);  
      }
      #endif

      gl_FragColor = color;
    }
    `;
        renderer.WebGLSpriteRenderer = WebGLSpriteRenderer;
        class WebGLProjectRenderer extends WebGLSpriteRenderer {
            constructor(stage) {
                super();
                this.stage = stage;
                this.shaderOnlyShapeFilters = this.compileVariant(['ONLY_SHAPE_FILTERS']);
                this.fallbackRenderer = new ProjectRenderer2D(stage);
                this.penLayer = this.fallbackRenderer.penLayer;
                this.stageLayer = this.fallbackRenderer.stageLayer;
            }
            /**
             * Sets this renderer to render to a framebuffer.
             * Initializes, binds, attaches, and clears the texture and framebuffer.
             * Framebuffer must be reset later.
             * @param framebuffer The framebuffer
             * @param texture The texture
             */
            setRenderToFramebuffer(framebuffer, texture) {
                // setup framebuffer
                this.gl.bindFramebuffer(this.gl.FRAMEBUFFER, framebuffer);
                // setup texture
                this.gl.bindTexture(this.gl.TEXTURE_2D, texture);
                this.gl.texImage2D(this.gl.TEXTURE_2D, 0, this.gl.RGBA, 480, 360, 0, this.gl.RGBA, this.gl.UNSIGNED_BYTE, null);
                this.gl.framebufferTexture2D(this.gl.FRAMEBUFFER, this.gl.COLOR_ATTACHMENT0, this.gl.TEXTURE_2D, texture, 0);
                // fix viewport/clear
                // always use a scale of 1 for now
                this.resetFramebuffer(1);
            }
            /**
             * Sets this renderer to render to the canvas instead of a framebuffer
             */
            resetRenderFramebuffer() {
                this.gl.bindFramebuffer(this.gl.FRAMEBUFFER, null);
            }
            penLine(color, size, x, y, x2, y2) {
                this.fallbackRenderer.penLine(color, size, x, y, x2, y2);
            }
            penDot(color, size, x, y) {
                this.fallbackRenderer.penDot(color, size, x, y);
            }
            penStamp(sprite) {
                this.fallbackRenderer.penStamp(sprite);
            }
            penClear() {
                this.fallbackRenderer.penClear();
            }
            penResize(scale) {
                this.fallbackRenderer.penResize(scale);
            }
            updateStage(scale) {
                this.fallbackRenderer.updateStage(scale);
            }
            updateStageFilters() {
                this.fallbackRenderer.updateStageFilters();
            }
            spriteTouchesPoint(sprite, x, y) {
                // If filters will not change the shape of the sprite, it would be faster
                // to avoid going to the GPU
                if (!filtersAffectShape(sprite.filters)) {
                    return this.fallbackRenderer.spriteTouchesPoint(sprite, x, y);
                }
                const texture = this.createTexture();
                const framebuffer = this.createFramebuffer();
                this.setRenderToFramebuffer(framebuffer, texture);
                this._drawChild(sprite, this.shaderOnlyShapeFilters);
                // Allocate 4 bytes to store 1 RGBA pixel
                const result = new Uint8Array(4);
                // Coordinates are in pixels from the lower left corner
                // We only care about 1 pixel, the pixel at the mouse cursor.
                this.gl.readPixels(240 + x | 0, 180 + y | 0, 1, 1, this.gl.RGBA, this.gl.UNSIGNED_BYTE, result);
                this.resetRenderFramebuffer();
                // I don't know if it's necessary to delete these
                this.gl.deleteTexture(texture);
                this.gl.deleteFramebuffer(framebuffer);
                // Just look for a non-zero alpha channel
                return result[3] !== 0;
            }
            spritesIntersect(spriteA, otherSprites) {
                // Render the original Sprite into a buffer just once
                const baseResult = new Uint8Array(480 * 360 * 4);
                const baseTexture = this.createTexture();
                const baseBuffer = this.createFramebuffer();
                this.setRenderToFramebuffer(baseBuffer, baseTexture);
                this._drawChild(spriteA, this.shaderOnlyShapeFilters);
                this.gl.readPixels(0, 0, 480, 360, this.gl.RGBA, this.gl.UNSIGNED_BYTE, baseResult);
                // Setup the rendering for the other sprite just once for performance
                const otherResult = new Uint8Array(480 * 360 * 4);
                const textureB = this.createTexture();
                const framebufferB = this.createFramebuffer();
                this.setRenderToFramebuffer(framebufferB, textureB);
                for (var i = 0; i < otherSprites.length; i++) {
                    const otherSprite = otherSprites[i];
                    if (!otherSprite.visible)
                        continue;
                    // Does the rendering of the sprite
                    this._drawChild(otherSprite, this.shaderOnlyShapeFilters);
                    this.gl.readPixels(0, 0, 480, 360, this.gl.RGBA, this.gl.UNSIGNED_BYTE, otherResult);
                    const length = 480 * 360 * 4;
                    for (var i = 0; i < length; i += 4) {
                        if (baseResult[i + 3] && otherResult[i + 3]) {
                            this.resetRenderFramebuffer();
                            return true;
                        }
                    }
                }
                this.resetRenderFramebuffer();
                return false;
            }
            spriteTouchesColor(sprite, color) {
                return this.fallbackRenderer.spriteTouchesColor(sprite, color);
            }
            spriteColorTouchesColor(sprite, spriteColor, otherColor) {
                return this.spriteColorTouchesColor(sprite, spriteColor, otherColor);
            }
        }
        renderer.WebGLProjectRenderer = WebGLProjectRenderer;
        // 2D
        /**
         * Creates the CSS filter for a Filter object.
         * The filter is generally an estimation of the actual effect.
         * Includes brightness and color. (does not include ghost)
         */
        function getCSSFilter(filters) {
            let filter = '';
            if (filters.brightness) {
                filter += 'brightness(' + (100 + filters.brightness) + '%) ';
            }
            if (filters.color) {
                filter += 'hue-rotate(' + (filters.color / 200 * 360) + 'deg) ';
            }
            return filter;
        }
        class SpriteRenderer2D {
            constructor() {
                this.noEffects = false;
                const { canvas, ctx } = create2dCanvas();
                this.canvas = canvas;
                this.ctx = ctx;
            }
            reset(scale) {
                this._reset(this.ctx, scale);
            }
            drawImage(image, x, y) {
                this.ctx.drawImage(image, x, y);
            }
            drawChild(c) {
                this._drawChild(c, this.ctx);
            }
            drawLayer(canvas) {
                this.ctx.drawImage(canvas, 0, 0, 480, 360);
            }
            _reset(ctx, scale) {
                const effectiveScale = scale * P.config.scale;
                ctx.canvas.width = 480 * effectiveScale;
                ctx.canvas.height = 360 * effectiveScale;
                ctx.scale(effectiveScale, effectiveScale);
            }
            _drawChild(c, ctx) {
                const costume = c.costumes[c.currentCostumeIndex];
                if (!costume) {
                    return;
                }
                ctx.save();
                const globalScale = c.stage.zoom * P.config.scale;
                ctx.translate(((c.scratchX + 240) * globalScale | 0) / globalScale, ((180 - c.scratchY) * globalScale | 0) / globalScale);
                let objectScale = costume.scale;
                // Direction transforms are only applied to Sprites because Stages cannot be rotated.
                if (P.core.isSprite(c)) {
                    if (c.rotationStyle === 0 /* Normal */) {
                        ctx.rotate((c.direction - 90) * Math.PI / 180);
                    }
                    else if (c.rotationStyle === 1 /* LeftRight */ && c.direction < 0) {
                        ctx.scale(-1, 1);
                    }
                    objectScale *= c.scale;
                }
                if (!this.noEffects) {
                    ctx.globalAlpha = Math.max(0, Math.min(1, 1 - c.filters.ghost / 100));
                    const filter = getCSSFilter(c.filters);
                    // Only apply a filter when needed because of a Firefox performance bug
                    if (filter !== '') {
                        ctx.filter = filter;
                    }
                }
                ctx.imageSmoothingEnabled = false;
                ctx.drawImage(costume.image, -costume.rotationCenterX * objectScale, -costume.rotationCenterY * objectScale, costume.image.width * objectScale, costume.image.height * objectScale);
                ctx.restore();
            }
        }
        renderer.SpriteRenderer2D = SpriteRenderer2D;
        // Renderers used for some features such as collision detection
        const workingRenderer = new SpriteRenderer2D();
        const workingRenderer2 = new SpriteRenderer2D();
        class ProjectRenderer2D extends SpriteRenderer2D {
            constructor(stage) {
                super();
                this.stage = stage;
                this.penLayerModified = false;
                this.penLayerTargetScale = 1;
                this.penLayerMaxScale = -1;
                const { ctx: stageContext, canvas: stageLayer } = create2dCanvas();
                this.stageContext = stageContext;
                this.stageLayer = stageLayer;
                const { ctx: penContext, canvas: penLayer } = create2dCanvas();
                this.penContext = penContext;
                this.penLayer = penLayer;
            }
            updateStage(scale) {
                this._reset(this.stageContext, scale);
                this.noEffects = true;
                this._drawChild(this.stage, this.stageContext);
                this.noEffects = false;
                this.updateStageFilters();
            }
            updateStageFilters() {
                const filter = getCSSFilter(this.stage.filters);
                // Only reapply a CSS filter if it has changed for performance.
                // Might not be necessary here.
                if (this.stageLayer.style.filter !== filter) {
                    this.stageLayer.style.filter = filter;
                }
                // cssFilter does not include ghost
                this.stageLayer.style.opacity = '' + Math.max(0, Math.min(1, 1 - this.stage.filters.ghost / 100));
            }
            penClear() {
                this.penLayerModified = false;
                if (this.penLayerTargetScale !== -1) {
                    this._reset(this.penContext, this.penLayerTargetScale);
                    this.penLayerTargetScale = -1;
                }
                this.penContext.clearRect(0, 0, 480, 360);
            }
            penResize(scale) {
                if (scale > this.penLayerMaxScale) {
                    // Immediately scale up
                    this.penLayerMaxScale = scale;
                    const cachedCanvas = document.createElement('canvas');
                    cachedCanvas.width = this.penLayer.width;
                    cachedCanvas.height = this.penLayer.height;
                    cachedCanvas.getContext('2d').drawImage(this.penLayer, 0, 0);
                    this._reset(this.penContext, scale);
                    this.penContext.drawImage(cachedCanvas, 0, 0, 480, 360);
                }
                else if (!this.penLayerModified) {
                    // Immediately scale down if no changes have been made
                    this._reset(this.penContext, scale);
                }
                else {
                    // Attempt again later
                    this.penLayerTargetScale = scale;
                }
            }
            penDot(color, size, x, y) {
                this.penLayerModified = true;
                this.penContext.fillStyle = color;
                this.penContext.beginPath();
                this.penContext.arc(240 + x, 180 - y, size / 2, 0, 2 * Math.PI, false);
                this.penContext.fill();
            }
            penLine(color, size, x1, y1, x2, y2) {
                this.penLayerModified = true;
                this.penContext.lineCap = 'round';
                if (size % 2 > .5 && size % 2 < 1.5) {
                    x1 -= .5;
                    y1 -= .5;
                    x2 -= .5;
                    y2 -= .5;
                }
                this.penContext.strokeStyle = color;
                this.penContext.lineWidth = size;
                this.penContext.beginPath();
                this.penContext.moveTo(240 + x1, 180 - y1);
                this.penContext.lineTo(240 + x2, 180 - y2);
                this.penContext.stroke();
            }
            penStamp(sprite) {
                this.penLayerModified = true;
                this._drawChild(sprite, this.penContext);
            }
            spriteTouchesPoint(sprite, x, y) {
                const costume = sprite.costumes[sprite.currentCostumeIndex];
                const bounds = sprite.rotatedBounds();
                if (x < bounds.left || y < bounds.bottom || x > bounds.right || y > bounds.top) {
                    return false;
                }
                var cx = (x - sprite.scratchX) / sprite.scale;
                var cy = (sprite.scratchY - y) / sprite.scale;
                if (sprite.rotationStyle === 0 /* Normal */ && sprite.direction !== 90) {
                    const d = (90 - sprite.direction) * Math.PI / 180;
                    const ox = cx;
                    const s = Math.sin(d), c = Math.cos(d);
                    cx = c * ox - s * cy;
                    cy = s * ox + c * cy;
                }
                else if (sprite.rotationStyle === 1 /* LeftRight */ && sprite.direction < 0) {
                    cx = -cx;
                }
                const positionX = Math.round(cx * costume.bitmapResolution + costume.rotationCenterX);
                const positionY = Math.round(cy * costume.bitmapResolution + costume.rotationCenterY);
                const data = costume.context().getImageData(positionX, positionY, 1, 1).data;
                return data[3] !== 0;
            }
            spritesIntersect(spriteA, otherSprites) {
<<<<<<< HEAD
                const isSimple = (sprite) => {
                    if (P.core.isSprite(sprite)) {
                        return sprite.direction === 90 && sprite.scale === 1;
                    }
                    else {
                        return true;
                    }
                };
                const aData = spriteA.costumes[spriteA.currentCostumeIndex].imageData();
                const aBounds = spriteA.rotatedBounds();
                const aSimple = isSimple(spriteA);
=======
                const mb = spriteA.rotatedBounds();
>>>>>>> 713fcc85
                for (var i = 0; i < otherSprites.length; i++) {
                    const spriteB = otherSprites[i];
                    if (!spriteB.visible)
                        continue;
<<<<<<< HEAD
                    const bBounds = spriteB.rotatedBounds();
                    if (bBounds.bottom >= aBounds.top || aBounds.bottom >= bBounds.top || bBounds.left >= aBounds.right || aBounds.left >= bBounds.right) {
                        continue;
                    }
                    const left = Math.max(aBounds.left, bBounds.left);
                    const top = Math.min(aBounds.top, bBounds.top);
                    const right = Math.min(aBounds.right, bBounds.right);
                    const bottom = Math.max(aBounds.bottom, bBounds.bottom);
                    if (aSimple && isSimple(spriteB)) {
                        // This can be a very expensive operation, but only the first time.
                        const bData = spriteB.costumes[spriteB.currentCostumeIndex].imageData();
                        for (var x = left; x < right; x++) {
                            const ax = x - aBounds.left;
                            const bx = x - bBounds.left;
                            for (var y = bottom; y < top; y++) {
                                const ay = aBounds.top - y;
                                const by = bBounds.top - y;
                                const ap = Math.floor(ay * aData.width + ax);
                                const bp = Math.floor(by * bData.width + bx);
                                if (aData.data[ap * 4 - 1] && bData.data[bp * 4 - 1]) {
                                    return true;
                                }
                            }
                        }
=======
                    const ob = spriteB.rotatedBounds();
                    if (mb.bottom >= ob.top || ob.bottom >= mb.top || mb.left >= ob.right || ob.left >= mb.right) {
                        continue;
                    }
                    const left = Math.max(mb.left, ob.left);
                    const top = Math.min(mb.top, ob.top);
                    const right = Math.min(mb.right, ob.right);
                    const bottom = Math.max(mb.bottom, ob.bottom);
                    const width = right - left;
                    const height = top - bottom;
                    // dimensions that are less than 1 or NaN will cause issues
                    if (width < 1 || height < 1 || width !== width || height !== height) {
                        continue;
>>>>>>> 713fcc85
                    }
                    else {
                        console.log('using slow collision');
                        debugger;
                        const width = right - left;
                        const height = top - bottom;
                        if (width < 1 || height < 1) {
                            continue;
                        }
                        workingRenderer.canvas.width = width;
                        workingRenderer.canvas.height = height;
                        workingRenderer.ctx.save();
                        workingRenderer.noEffects = true;
                        workingRenderer.ctx.translate(-(left + 240), -(180 - top));
                        workingRenderer.drawChild(spriteA);
                        workingRenderer.ctx.globalCompositeOperation = 'source-in';
                        workingRenderer.drawChild(spriteB);
                        workingRenderer.noEffects = false;
                        workingRenderer.ctx.restore();
                        const data = workingRenderer.ctx.getImageData(0, 0, width, height).data;
                        const length = data.length;
                        for (var j = 0; j < length; j += 4) {
                            // check for the opacity byte being a non-zero number
                            if (data[j + 3]) {
                                return true;
                            }
                        }
                    }
                }
                return false;
            }
            spriteTouchesColor(sprite, color) {
                const b = sprite.rotatedBounds();
                workingRenderer.canvas.width = b.right - b.left;
                workingRenderer.canvas.height = b.top - b.bottom;
                workingRenderer.ctx.save();
                workingRenderer.ctx.translate(-(240 + b.left), -(180 - b.top));
                sprite.stage.drawAll(workingRenderer, sprite);
                workingRenderer.ctx.globalCompositeOperation = 'destination-in';
                workingRenderer.drawChild(sprite);
                workingRenderer.ctx.restore();
                const data = workingRenderer.ctx.getImageData(0, 0, b.right - b.left, b.top - b.bottom).data;
                color = color & 0xffffff;
                const length = (b.right - b.left) * (b.top - b.bottom) * 4;
                for (var i = 0; i < length; i += 4) {
                    if ((data[i] << 16 | data[i + 1] << 8 | data[i + 2]) === color && data[i + 3]) {
                        return true;
                    }
                }
                return false;
            }
            spriteColorTouchesColor(sprite, spriteColor, otherColor) {
                var rb = sprite.rotatedBounds();
                workingRenderer.canvas.width = workingRenderer2.canvas.width = rb.right - rb.left;
                workingRenderer.canvas.height = workingRenderer2.canvas.height = rb.top - rb.bottom;
                workingRenderer.ctx.save();
                workingRenderer2.ctx.save();
                workingRenderer.ctx.translate(-(240 + rb.left), -(180 - rb.top));
                workingRenderer2.ctx.translate(-(240 + rb.left), -(180 - rb.top));
                sprite.stage.drawAll(workingRenderer, sprite);
                workingRenderer.drawChild(sprite);
                workingRenderer.ctx.restore();
                var dataA = workingRenderer.ctx.getImageData(0, 0, rb.right - rb.left, rb.top - rb.bottom).data;
                var dataB = workingRenderer.ctx.getImageData(0, 0, rb.right - rb.left, rb.top - rb.bottom).data;
                spriteColor = spriteColor & 0xffffff;
                otherColor = otherColor & 0xffffff;
                var length = dataA.length;
                for (var i = 0; i < length; i += 4) {
                    var touchesSource = (dataB[i] << 16 | dataB[i + 1] << 8 | dataB[i + 2]) === spriteColor && dataB[i + 3];
                    var touchesOther = (dataA[i] << 16 | dataA[i + 1] << 8 | dataA[i + 2]) === otherColor && dataA[i + 3];
                    if (touchesSource && touchesOther) {
                        return true;
                    }
                }
                return false;
            }
        }
        renderer.ProjectRenderer2D = ProjectRenderer2D;
    })(renderer = P.renderer || (P.renderer = {}));
})(P || (P = {}));
/// <reference path="phosphorus.ts" />
/// <reference path="config.ts" />
/// <reference path="renderer.ts" />
// Phosphorus base classes
// Implements most functionality while leaving some specifics to implementations (P.sb2, P.sb3)
var P;
(function (P) {
    var core;
    (function (core) {
        class Base {
            constructor() {
                /**
                 * Is this a stage?
                 */
                this.isStage = false;
                /**
                 * Is this a sprite?
                 */
                this.isSprite = false;
                /**
                 * Was this Sprite created as a clone of another?
                 */
                this.isClone = false;
                /**
                 * Is this object visible?
                 */
                this.visible = true;
                /**
                 * The sprite's X coordinate on the Scratch grid.
                 */
                this.scratchX = 0;
                /**
                 * The sprite's Y coordinate on the Scratch grid.
                 */
                this.scratchY = 0;
                /**
                 * The name of this object.
                 */
                this.name = '';
                /**
                 * Costumes that belong to this object.
                 */
                this.costumes = [];
                /**
                 * The index of the currently selected costume in its costume list.
                 */
                this.currentCostumeIndex = 0;
                /**
                 * Sounds that belong to this object.
                 */
                this.sounds = [];
                /**
                 * Maps the names of sounds to the corresponding Sound
                 */
                this.soundRefs = {};
                /**
                 * Currently selected instrument
                 */
                this.instrument = 0;
                /**
                 * The volume of this object, with 1 being 100%
                 */
                this.volume = 1;
                /**
                 * The audio node that this object outputs to.
                 */
                this.node = null;
                /**
                 * Maps names (or ids) of variables or lists to their Watcher, if any.
                 */
                this.watchers = {};
                /**
                 * Variables of this object.
                 * Maps variable names (or ids) to their value.
                 * Values can be of any type and should likely be converted first.
                 */
                this.vars = {};
                /**
                 * Lists of this object.
                 * Maps list names (or ids) to their list.
                 * Each list can contain objects of any type, and should be converted first.
                 */
                this.lists = {};
                /**
                 * Is this object saying something?
                 */
                this.saying = false;
                /**
                 * Should this object's speech bubble be a thinking bubble instead?
                 */
                this.thinking = false;
                /**
                 * The ID of the last thing said.
                 */
                this.sayId = 0;
                /**
                 * Maps procedure names (usually includes parameters) to the Procedure object
                 */
                this.procedures = {};
                this.listeners = {
                    whenClicked: [],
                    whenCloned: [],
                    whenGreenFlag: [],
                    whenIReceive: {},
                    whenKeyPressed: [],
                    whenBackdropChanges: {},
                    whenSceneStarts: [],
                };
                this.fns = [];
                this.filters = {
                    color: 0,
                    fisheye: 0,
                    whirl: 0,
                    pixelate: 0,
                    mosaic: 0,
                    brightness: 0,
                    ghost: 0,
                };
                for (var i = 0; i < 128; i++) {
                    this.listeners.whenKeyPressed.push([]);
                }
            }
            // Data/Loading methods
            addSound(sound) {
                this.soundRefs[sound.name] = sound;
                this.sounds.push(sound);
            }
            // Implementations of Scratch blocks
            showVariable(name, visible) {
                let watcher = this.watchers[name];
                // Create watchers that might not exist
                if (!watcher) {
                    const newWatcher = this.createVariableWatcher(this, name);
                    if (!newWatcher) {
                        return;
                    }
                    newWatcher.init();
                    this.watchers[name] = watcher = newWatcher;
                    this.stage.allWatchers.push(watcher);
                }
                watcher.setVisible(visible);
            }
            showNextCostume() {
                this.currentCostumeIndex = (this.currentCostumeIndex + 1) % this.costumes.length;
                if (this.saying && isSprite(this))
                    this.updateBubble();
            }
            showPreviousCostume() {
                var length = this.costumes.length;
                this.currentCostumeIndex = (this.currentCostumeIndex + length - 1) % length;
                if (this.saying && isSprite(this))
                    this.updateBubble();
            }
            getCostumeName() {
                return this.costumes[this.currentCostumeIndex] ? this.costumes[this.currentCostumeIndex].name : '';
            }
            setCostume(costume) {
                if (typeof costume !== 'number') {
                    costume = '' + costume;
                    for (var i = 0; i < this.costumes.length; i++) {
                        if (this.costumes[i].name === costume) {
                            this.currentCostumeIndex = i;
                            if (this.saying && isSprite(this))
                                this.updateBubble();
                            return;
                        }
                    }
                    if (costume === (this.isSprite ? 'next costume' : 'next backdrop')) {
                        this.showNextCostume();
                        return;
                    }
                    if (costume === (this.isSprite ? 'previous costume' : 'previous backdrop')) {
                        this.showPreviousCostume();
                        return;
                    }
                    if (!isFinite(costume)) {
                        return;
                    }
                }
                var i = (Math.floor(costume) - 1 || 0) % this.costumes.length;
                if (i < 0)
                    i += this.costumes.length;
                this.currentCostumeIndex = i;
                if (isSprite(this) && this.saying)
                    this.updateBubble();
            }
            setFilter(name, value) {
                switch (name) {
                    case 'ghost':
                        if (value < 0)
                            value = 0;
                        if (value > 100)
                            value = 100;
                        break;
                    case 'brightness':
                        if (value < -100)
                            value = -100;
                        if (value > 100)
                            value = 100;
                        break;
                    case 'color':
                        value = value % 200;
                        if (value < 0)
                            value += 200;
                        break;
                }
                this.filters[name] = value;
            }
            changeFilter(name, value) {
                this.setFilter(name, this.filters[name] + value);
            }
            resetFilters() {
                this.filters = {
                    color: 0,
                    fisheye: 0,
                    whirl: 0,
                    pixelate: 0,
                    mosaic: 0,
                    brightness: 0,
                    ghost: 0
                };
            }
            getSound(name) {
                if (typeof name === 'string') {
                    var s = this.soundRefs[name];
                    if (s)
                        return s;
                    name = +name;
                }
                var l = this.sounds.length;
                if (l && typeof name === 'number' && name === name) {
                    var i = Math.round(name - 1) % l;
                    if (i < 0)
                        i += l;
                    return this.sounds[i];
                }
            }
            /**
             * Stops all sounds in this object. Does not include children.
             */
            stopSounds() {
                if (this.node) {
                    this.node.disconnect();
                    this.node = null;
                }
                for (var i = this.sounds.length; i--;) {
                    var s = this.sounds[i];
                    if (s.node) {
                        s.node.disconnect();
                        s.node = null;
                    }
                }
            }
            ask(question) {
                var stage = this.stage;
                if (question) {
                    if (this.visible && isSprite(this)) {
                        this.say(question);
                        stage.promptTitle.style.display = 'none';
                    }
                    else {
                        stage.promptTitle.style.display = 'block';
                        stage.promptTitle.textContent = question;
                    }
                }
                else {
                    stage.promptTitle.style.display = 'none';
                }
                stage.hidePrompt = false;
                stage.prompter.style.display = 'block';
                stage.prompt.value = '';
                stage.prompt.focus();
            }
            /**
             * Makes this object say some text.
             * @param text The text to say
             * @param thinking If the text box should be in the thinking style or just speaking
             * @returns A unique ID for this bubble
             */
            say(text, thinking = false) {
                text = text.toString();
                // Empty strings disable saying anything.
                if (text.length === 0) {
                    this.saying = false;
                    if (this.bubbleContainer)
                        this.bubbleContainer.style.display = 'none';
                    return ++this.sayId;
                }
                this.saying = true;
                this.thinking = thinking;
                if (!this.bubbleContainer) {
                    this.bubbleContainer = document.createElement('div');
                    this.bubbleContainer.style.maxWidth = (127 / 14) + 'em';
                    this.bubbleContainer.style.minWidth = (48 / 14) + 'em';
                    this.bubbleContainer.style.padding = (8 / 14) + 'em ' + (10 / 14) + 'em';
                    this.bubbleContainer.style.border = (3 / 14) + 'em solid rgb(160, 160, 160)';
                    this.bubbleContainer.style.borderRadius = (10 / 14) + 'em';
                    this.bubbleContainer.style.background = '#fff';
                    this.bubbleContainer.style.position = 'absolute';
                    this.bubbleContainer.style.font = 'bold 1.4em sans-serif';
                    this.bubbleContainer.style.whiteSpace = 'pre-wrap';
                    this.bubbleContainer.style.wordWrap = 'break-word';
                    this.bubbleContainer.style.textAlign = 'center';
                    this.bubbleContainer.style.cursor = 'default';
                    this.bubbleContainer.style.pointerEvents = 'auto';
                    this.bubbleContainer.appendChild(this.bubbleText = document.createTextNode(''));
                    this.bubbleContainer.appendChild(this.bubblePointer = document.createElement('div'));
                    this.bubblePointer.style.position = 'absolute';
                    this.bubblePointer.style.height = (21 / 14) + 'em';
                    this.bubblePointer.style.width = (44 / 14) + 'em';
                    this.bubblePointer.style.background = 'url("icons.svg")';
                    this.bubblePointer.style.backgroundSize = (384 / 14) + 'em ' + (64 / 14) + 'em';
                    this.bubblePointer.style.backgroundPositionY = (-4 / 14) + 'em';
                    this.stage.ui.appendChild(this.bubbleContainer);
                }
                this.bubblePointer.style.backgroundPositionX = (thinking ? -323 : -259) / 14 + 'em';
                this.bubbleContainer.style.display = 'block';
                this.bubbleText.nodeValue = text;
                this.updateBubble();
                return ++this.sayId;
            }
            /**
             * Updates the position of the speech bubble, or hides it.
             */
            updateBubble() {
                if (!this.visible || !this.saying) {
                    this.bubbleContainer.style.display = 'none';
                    return;
                }
                const b = this.rotatedBounds();
                const left = 240 + b.right;
                var bottom = 180 + b.top;
                const width = this.bubbleContainer.offsetWidth / this.stage.zoom;
                const height = this.bubbleContainer.offsetHeight / this.stage.zoom;
                this.bubblePointer.style.top = ((height - 6) / 14) + 'em';
                if (left + width + 2 > 480) {
                    this.bubbleContainer.style.right = ((240 - b.left) / 14) + 'em';
                    this.bubbleContainer.style.left = 'auto';
                    this.bubblePointer.style.right = (3 / 14) + 'em';
                    this.bubblePointer.style.left = 'auto';
                    this.bubblePointer.style.backgroundPositionY = (-36 / 14) + 'em';
                }
                else {
                    this.bubbleContainer.style.left = (left / 14) + 'em';
                    this.bubbleContainer.style.right = 'auto';
                    this.bubblePointer.style.left = (3 / 14) + 'em';
                    this.bubblePointer.style.right = 'auto';
                    this.bubblePointer.style.backgroundPositionY = (-4 / 14) + 'em';
                }
                if (bottom + height + 2 > 360) {
                    bottom = 360 - height - 2;
                }
                if (bottom < 19) {
                    bottom = 19;
                }
                this.bubbleContainer.style.bottom = (bottom / 14) + 'em';
            }
            /**
             * Tells this object to cleanup some of the things it may have created.
             */
            remove() {
                if (this.bubbleContainer) {
                    this.stage.ui.removeChild(this.bubbleContainer);
                    // I don't think doing this is necessary.
                    delete this.bubbleContainer;
                }
                if (this.node) {
                    this.node.disconnect();
                    this.node = null;
                }
            }
        }
        core.Base = Base;
        // A stage object
        class Stage extends Base {
            constructor() {
                super();
                this.stage = this;
                this.isStage = true;
                /**
                 * Sprites inside of this stage.
                 */
                this.children = [];
                /**
                 * All variable watchers in this stage.
                 */
                this.allWatchers = [];
                this.answer = '';
                this.promptId = 0;
                this.nextPromptId = 0;
                this.hidePrompt = false;
                this.tempoBPM = 60;
                this.zoom = 1;
                this.rawMouseX = 0;
                this.rawMouseY = 0;
                this.mouseX = 0;
                this.mouseY = 0;
                this.mousePressed = false;
                this.username = '';
                this.counter = 0;
                this._currentCostumeIndex = this.currentCostumeIndex;
                this.runtime = new P.runtime.Runtime(this);
                this.keys = [];
                this.keys.any = 0;
                this.root = document.createElement('div');
                this.root.classList.add('forkphorus-root');
                this.root.style.position = 'absolute';
                this.root.style.overflow = 'hidden';
                this.root.style.userSelect = 'none';
                const scale = P.config.scale;
                if (P.config.useWebGL) {
                    this.renderer = new P.renderer.WebGLProjectRenderer(this);
                }
                else {
                    this.renderer = new P.renderer.ProjectRenderer2D(this);
                }
                this.renderer.reset(scale);
                this.renderer.penResize(1);
                this.canvas = this.renderer.canvas;
                this.root.appendChild(this.renderer.stageLayer);
                this.root.appendChild(this.renderer.penLayer);
                this.root.appendChild(this.canvas);
                this.ui = document.createElement('div');
                this.root.appendChild(this.ui);
                this.ui.style.pointerEvents = 'none';
                this.canvas.tabIndex = 0;
                this.canvas.style.outline = 'none';
                this.root.addEventListener('keydown', (e) => {
                    var c = e.keyCode;
                    if (!this.keys[c])
                        this.keys.any++;
                    this.keys[c] = true;
                    if (e.ctrlKey || e.altKey || e.metaKey || c === 27)
                        return;
                    e.stopPropagation();
                    if (e.target === this.canvas) {
                        e.preventDefault();
                        this.runtime.trigger('whenKeyPressed', c);
                    }
                });
                this.root.addEventListener('keyup', (e) => {
                    var c = e.keyCode;
                    if (this.keys[c])
                        this.keys.any--;
                    this.keys[c] = false;
                    e.stopPropagation();
                    if (e.target === this.canvas) {
                        e.preventDefault();
                    }
                });
                this.root.addEventListener('wheel', (e) => {
                    // Scroll up/down triggers key listeners for up/down arrows, but without affecting "is key pressed?" blocks
                    if (e.deltaY > 0) {
                        // 40 = down arrow
                        this.runtime.trigger('whenKeyPressed', 40);
                    }
                    else if (e.deltaY < 0) {
                        // 38 = up arrow
                        this.runtime.trigger('whenKeyPressed', 38);
                    }
                }, { passive: true });
                if (P.config.hasTouchEvents) {
                    document.addEventListener('touchstart', (e) => {
                        if (!this.runtime.isRunning)
                            return;
                        this.mousePressed = true;
                        const target = e.target;
                        for (var i = 0; i < e.changedTouches.length; i++) {
                            const t = e.changedTouches[i];
                            this.updateMousePosition(t);
                            if (e.target === this.canvas) {
                                this.clickMouse();
                            }
                            this.ontouch(e, t);
                        }
                        if (e.target === this.canvas)
                            e.preventDefault();
                    });
                    document.addEventListener('touchmove', (e) => {
                        if (!this.runtime.isRunning)
                            return;
                        this.updateMousePosition(e.changedTouches[0]);
                        for (var i = 0; i < e.changedTouches.length; i++) {
                            const t = e.changedTouches[i];
                            this.ontouch(e, t);
                        }
                    });
                    document.addEventListener('touchend', (e) => {
                        if (!this.runtime.isRunning)
                            return;
                        this.releaseMouse();
                        for (var i = 0; i < e.changedTouches.length; i++) {
                            const t = e.changedTouches[i];
                            this.ontouch(e, t);
                        }
                    });
                }
                else {
                    document.addEventListener('mousedown', (e) => {
                        if (!this.runtime.isRunning)
                            return;
                        this.mousePressed = true;
                        this.updateMousePosition(e);
                        if (e.target === this.canvas) {
                            this.clickMouse();
                            e.preventDefault();
                            this.canvas.focus();
                        }
                        this.onmousedown(e);
                    });
                    document.addEventListener('mousemove', (e) => {
                        if (!this.runtime.isRunning)
                            return;
                        this.updateMousePosition(e);
                        this.onmousemove(e);
                    });
                    document.addEventListener('mouseup', (e) => {
                        if (!this.runtime.isRunning)
                            return;
                        this.updateMousePosition(e);
                        this.releaseMouse();
                        this.onmouseup(e);
                    });
                }
                this.prompter = document.createElement('div');
                this.ui.appendChild(this.prompter);
                this.prompter.style.zIndex = '1';
                this.prompter.style.pointerEvents = 'auto';
                this.prompter.style.position = 'absolute';
                this.prompter.style.left =
                    this.prompter.style.right = '1.4em';
                this.prompter.style.bottom = '.6em';
                this.prompter.style.padding = '.5em 3.0em .5em .5em';
                this.prompter.style.border = '.3em solid rgb(46, 174, 223)';
                this.prompter.style.borderRadius = '.8em';
                this.prompter.style.background = '#fff';
                this.prompter.style.display = 'none';
                this.promptTitle = document.createElement('div');
                this.prompter.appendChild(this.promptTitle);
                this.promptTitle.textContent = '';
                this.promptTitle.style.cursor = 'default';
                this.promptTitle.style.font = 'bold 1.3em sans-serif';
                this.promptTitle.style.margin = '0 ' + (-25 / 13) + 'em ' + (5 / 13) + 'em 0';
                this.promptTitle.style.whiteSpace = 'pre';
                this.promptTitle.style.overflow = 'hidden';
                this.promptTitle.style.textOverflow = 'ellipsis';
                this.prompt = document.createElement('input');
                this.prompter.appendChild(this.prompt);
                this.prompt.style.border = '0';
                this.prompt.style.background = '#eee';
                this.prompt.style.boxSizing = 'border-box';
                this.prompt.style.font = '1.3em sans-serif';
                this.prompt.style.padding = '0 ' + (3 / 13) + 'em';
                this.prompt.style.outline = '0';
                this.prompt.style.margin = '0';
                this.prompt.style.width = '100%';
                this.prompt.style.height = '' + (20 / 13) + 'em';
                this.prompt.style.display = 'block';
                this.prompt.style.borderRadius = '0';
                this.prompt.style.boxShadow = 'inset ' + (1 / 13) + 'em ' + (1 / 13) + 'em ' + (2 / 13) + 'em rgba(0, 0, 0, .2), inset ' + (-1 / 13) + 'em ' + (-1 / 13) + 'em ' + (1 / 13) + 'em rgba(255, 255, 255, .2)';
                this.prompt.style.webkitAppearance = 'none';
                this.promptButton = document.createElement('div');
                this.prompter.appendChild(this.promptButton);
                this.promptButton.style.width = '2.2em';
                this.promptButton.style.height = '2.2em';
                this.promptButton.style.position = 'absolute';
                this.promptButton.style.right = '.4em';
                this.promptButton.style.bottom = '.4em';
                this.promptButton.style.background = 'url(icons.svg) -22.8em -0.4em';
                this.promptButton.style.backgroundSize = '38.4em 6.4em';
                this.prompt.addEventListener('keydown', (e) => {
                    if (e.keyCode === 13) {
                        this.submitPrompt();
                    }
                });
                this.promptButton.addEventListener(P.config.hasTouchEvents ? 'touchstart' : 'mousedown', this.submitPrompt.bind(this));
            }
            // Event hooks for implementing stages to optionally use
            ontouch(e, t) {
            }
            onmousedown(e) {
            }
            onmouseup(e) {
            }
            onmousemove(e) {
            }
            /**
             * Delete the stage.
             */
            destroy() {
                this.runtime.stopAll();
                this.runtime.pause();
                this.stopAllSounds();
            }
            /**
             * Give browser focus to the Stage.
             */
            focus() {
                if (this.promptId < this.nextPromptId) {
                    this.prompt.focus();
                }
                else {
                    this.canvas.focus();
                }
            }
            updateMousePosition(e) {
                var rect = this.canvas.getBoundingClientRect();
                var x = (e.clientX - rect.left) / this.zoom - 240;
                var y = 180 - (e.clientY - rect.top) / this.zoom;
                this.rawMouseX = x;
                this.rawMouseY = y;
                if (x < -240)
                    x = -240;
                if (x > 240)
                    x = 240;
                if (y < -180)
                    y = -180;
                if (y > 180)
                    y = 180;
                this.mouseX = x;
                this.mouseY = y;
            }
            /**
             * Updates the backdrop canvas to match the current backdrop.
             */
            updateBackdrop() {
                if (!this.renderer)
                    return;
                this.renderer.updateStage(this.zoom * P.config.scale);
            }
            /**
             * Changes the zoom level and resizes DOM elements.
             */
            setZoom(zoom) {
                if (this.zoom === zoom)
                    return;
                this.renderer.penResize(zoom);
                this.root.style.width = (480 * zoom | 0) + 'px';
                this.root.style.height = (360 * zoom | 0) + 'px';
                this.root.style.fontSize = (zoom * 10) + 'px';
                this.zoom = zoom;
                this.updateBackdrop();
            }
            clickMouse() {
                this.mouseSprite = undefined;
                for (var i = this.children.length; i--;) {
                    var c = this.children[i];
                    if (c.visible && c.filters.ghost < 100 && c.touching("_mouse_" /* Mouse */)) {
                        if (c.isDraggable) {
                            this.mouseSprite = c;
                            c.mouseDown();
                        }
                        else {
                            this.runtime.triggerFor(c, 'whenClicked');
                        }
                        return;
                    }
                }
                this.runtime.triggerFor(this, 'whenClicked');
            }
            releaseMouse() {
                this.mousePressed = false;
                if (this.mouseSprite) {
                    this.mouseSprite.mouseUp();
                    this.mouseSprite = undefined;
                }
            }
            setFilter(name, value) {
                // Override setFilter() to update the filters on the real stage.
                super.setFilter(name, value);
                this.renderer.updateStageFilters();
            }
            /**
             * Gets an object with its name, ignoring clones.
             * SpecialObjects.Stage will point to the stage.
             */
            getObject(name) {
                for (var i = 0; i < this.children.length; i++) {
                    var c = this.children[i];
                    if (c.name === name && !c.isClone) {
                        return c;
                    }
                }
                if (name === "_stage_" /* Stage */ || name === this.name) {
                    return this;
                }
                return null;
            }
            /**
             * Gets all the objects with a name, including clones.
             * Special values are not supported.
             */
            getObjects(name) {
                const result = [];
                for (var i = 0; i < this.children.length; i++) {
                    if (this.children[i].name === name) {
                        result.push(this.children[i]);
                    }
                }
                return result;
            }
            /**
             * Determines the position of an object, with support for special values.
             */
            getPosition(name) {
                switch (name) {
                    case "_mouse_" /* Mouse */: return {
                        x: this.mouseX,
                        y: this.mouseY,
                    };
                    case "_random_" /* Random */: return {
                        x: Math.round(480 * Math.random() - 240),
                        y: Math.round(360 * Math.random() - 180),
                    };
                }
                const sprite = this.getObject(name);
                if (!sprite)
                    return null;
                return {
                    x: sprite.scratchX,
                    y: sprite.scratchY,
                };
            }
            /**
             * Draws this stage on it's renderer.
             */
            draw() {
                this.renderer.reset(this.zoom);
                this.drawChildren(this.renderer);
                for (var i = this.allWatchers.length; i--;) {
                    var w = this.allWatchers[i];
                    if (w.visible) {
                        w.update();
                    }
                }
                if (this.hidePrompt) {
                    this.hidePrompt = false;
                    this.prompter.style.display = 'none';
                    this.canvas.focus();
                }
            }
            /**
             * Draws all the children (not including the Stage itself or pen layers) of this Stage on a renderer
             * @param skip Optionally skip rendering of a single Sprite.
             */
            drawChildren(renderer, skip) {
                for (var i = 0; i < this.children.length; i++) {
                    const c = this.children[i];
                    if (c.isDragging) {
                        // TODO: move
                        c.moveTo(c.dragOffsetX + c.stage.mouseX, c.dragOffsetY + c.stage.mouseY);
                    }
                    if (c.visible && c !== skip) {
                        renderer.drawChild(c);
                    }
                }
            }
            /**
             * Draws all parts of the Stage (including the stage itself and pen layers) on a renderer.
             * @param skip Optionally skip rendering of a single Sprite.
             */
            drawAll(renderer, skip) {
                renderer.drawChild(this);
                renderer.drawLayer(this.renderer.penLayer);
                this.drawChildren(renderer, skip);
            }
            // Implement rotatedBounds() to return something.
            rotatedBounds() {
                return {
                    top: 0,
                    bottom: 0,
                    left: 0,
                    right: 0,
                };
            }
            // Override currentCostumeIndex to automatically update the backdrop when a change is made.
            get currentCostumeIndex() {
                return this._currentCostumeIndex;
            }
            set currentCostumeIndex(index) {
                this._currentCostumeIndex = index;
                this.updateBackdrop();
            }
            // Implementing Scratch blocks
            stopAllSounds() {
                for (var children = this.children, i = children.length; i--;) {
                    children[i].stopSounds();
                }
                this.stopSounds();
            }
            removeAllClones() {
                var i = this.children.length;
                while (i--) {
                    if (this.children[i].isClone) {
                        this.children[i].remove();
                        this.children.splice(i, 1);
                    }
                }
            }
            moveTo() {
                // do nothing -- stage cannot be moved
            }
            submitPrompt() {
                if (this.promptId < this.nextPromptId) {
                    this.answer = this.prompt.value;
                    this.promptId += 1;
                    if (this.promptId >= this.nextPromptId) {
                        this.hidePrompt = true;
                    }
                }
            }
            clearPen() {
                this.renderer.penClear();
            }
        }
        core.Stage = Stage;
        // A sprite object
        class Sprite extends Base {
            constructor(stage) {
                super();
                this.isSprite = true;
                /**
                 * Is this Sprite a clone of another Sprite?
                 */
                this.isClone = false;
                /**
                 * The direction this Sprite is facing.
                 * 0 is directly up, and 90 is directly right.
                 */
                this.direction = 90;
                /**
                 * How this object rotates.
                 */
                this.rotationStyle = 0 /* Normal */;
                /**
                 * Can this Sprite be dragged?
                 */
                this.isDraggable = false;
                /**
                 * Is this Sprite currently being dragged?
                 */
                this.isDragging = false;
                /**
                 * This sprite's size, with 1 being 100% (normal size)
                 * Sprites are scaled from their costume's center
                 */
                this.scale = 1;
                // Pen data
                this.penHue = 240;
                this.penSaturation = 100;
                this.penLightness = 50;
                this.penAlpha = 1;
                this.penCSS = '';
                this.penSize = 1;
                this.penColor = 0x000000;
                this.isPenDown = false;
                // It's related to dragging sprites.
                this.dragStartX = 0;
                this.dragStartY = 0;
                this.dragOffsetX = 0;
                this.dragOffsetY = 0;
                this.stage = stage;
            }
            mouseDown() {
                this.dragStartX = this.scratchX;
                this.dragStartY = this.scratchY;
                this.dragOffsetX = this.scratchX - this.stage.mouseX;
                this.dragOffsetY = this.scratchY - this.stage.mouseY;
                this.isDragging = true;
            }
            mouseUp() {
                // We consider a sprite to be clicked if it has been dragged to the same start & end points
                if (this.isDragging && this.scratchX === this.dragStartX && this.scratchY === this.dragStartY) {
                    this.stage.runtime.triggerFor(this, 'whenClicked');
                }
                this.isDragging = false;
            }
            // Determines the rotated bounds of the sprite.
            rotatedBounds() {
                const costume = this.costumes[this.currentCostumeIndex];
                const scale = costume.scale * this.scale;
                var left = -costume.rotationCenterX * scale;
                var top = costume.rotationCenterY * scale;
                var right = left + costume.image.width * scale;
                var bottom = top - costume.image.height * scale;
                if (this.rotationStyle !== 0 /* Normal */) {
                    if (this.rotationStyle === 1 /* LeftRight */ && this.direction < 0) {
                        right = -left;
                        left = right - costume.image.width * costume.scale * this.scale;
                    }
                    return {
                        left: this.scratchX + left,
                        right: this.scratchX + right,
                        top: this.scratchY + top,
                        bottom: this.scratchY + bottom
                    };
                }
                const mSin = Math.sin(this.direction * Math.PI / 180);
                const mCos = Math.cos(this.direction * Math.PI / 180);
                // Top left
                const tlX = mSin * left - mCos * top;
                const tlY = mCos * left + mSin * top;
                // Top right
                const trX = mSin * right - mCos * top;
                const trY = mCos * right + mSin * top;
                // Bottom left
                const blX = mSin * left - mCos * bottom;
                const blY = mCos * left + mSin * bottom;
                // Bottom right
                const brX = mSin * right - mCos * bottom;
                const brY = mCos * right + mSin * bottom;
                return {
                    left: this.scratchX + Math.min(tlX, trX, blX, brX),
                    right: this.scratchX + Math.max(tlX, trX, blX, brX),
                    top: this.scratchY + Math.max(tlY, trY, blY, brY),
                    bottom: this.scratchY + Math.min(tlY, trY, blY, brY)
                };
            }
            // Shows the rotated bounds of the sprite. For debugging.
            showRotatedBounds() {
                var bounds = this.rotatedBounds();
                var div = document.createElement('div');
                div.style.outline = '1px solid red';
                div.style.position = 'absolute';
                div.style.left = (240 + bounds.left) + 'px';
                div.style.top = (180 - bounds.top) + 'px';
                div.style.width = (bounds.right - bounds.left) + 'px';
                div.style.height = (bounds.top - bounds.bottom) + 'px';
                this.stage.canvas.parentNode.appendChild(div);
            }
            // Implementing Scratch blocks
            createVariableWatcher(target, variableName) {
                // Asking our parent to handle it is easier.
                return this.stage.createVariableWatcher(target, variableName);
            }
            // Moves forward some number of steps in the current direction.
            forward(steps) {
                const d = (90 - this.direction) * Math.PI / 180;
                this.moveTo(this.scratchX + steps * Math.cos(d), this.scratchY + steps * Math.sin(d));
            }
            // Moves the sprite to a coordinate
            // Draws a line if the pen is currently down.
            moveTo(x, y) {
                var ox = this.scratchX;
                var oy = this.scratchY;
                if (ox === x && oy === y && !this.isPenDown) {
                    return;
                }
                this.scratchX = x;
                this.scratchY = y;
                if (this.isPenDown && !this.isDragging) {
                    this.stage.renderer.penLine(this.getPenCSS(), this.penSize, ox, oy, x, y);
                }
                if (this.saying) {
                    this.updateBubble();
                }
            }
            // Makes a pen dot at the current location.
            dotPen() {
                this.stage.renderer.penDot(this.getPenCSS(), this.penSize, this.scratchX, this.scratchY);
            }
            // Stamps the sprite onto the pen layer.
            stamp() {
                this.stage.renderer.penStamp(this);
            }
            getPenCSS() {
                // This is only temporary
                return this.penCSS || 'hsla(' + this.penHue + 'deg,' + this.penSaturation + '%,' + (this.penLightness > 100 ? 200 - this.penLightness : this.penLightness) + '%, ' + this.penAlpha + ')';
            }
            // Faces in a direction.
            setDirection(degrees) {
                var d = degrees % 360;
                if (d > 180)
                    d -= 360;
                if (d <= -180)
                    d += 360;
                this.direction = d;
                if (this.saying)
                    this.updateBubble();
            }
            // Clones this sprite.
            clone() {
                const clone = this._clone();
                clone.isClone = true;
                // Copy variables and lists without passing reference
                for (const key of Object.keys(this.vars)) {
                    clone.vars[key] = this.vars[key];
                }
                for (const key of Object.keys(this.lists)) {
                    clone.lists[key] = this.lists[key].slice(0);
                }
                clone.filters = {
                    color: this.filters.color,
                    fisheye: this.filters.fisheye,
                    whirl: this.filters.whirl,
                    pixelate: this.filters.pixelate,
                    mosaic: this.filters.mosaic,
                    brightness: this.filters.brightness,
                    ghost: this.filters.ghost
                };
                // Copy scripts
                clone.procedures = this.procedures;
                clone.listeners = this.listeners;
                clone.fns = this.fns;
                // Copy Data
                clone.name = this.name;
                clone.costumes = this.costumes;
                clone.currentCostumeIndex = this.currentCostumeIndex;
                clone.sounds = this.sounds;
                clone.soundRefs = this.soundRefs;
                clone.direction = this.direction;
                clone.instrument = this.instrument;
                clone.isDraggable = this.isDraggable;
                clone.rotationStyle = this.rotationStyle;
                clone.scale = this.scale;
                clone.volume = this.volume;
                clone.scratchX = this.scratchX;
                clone.scratchY = this.scratchY;
                clone.visible = this.visible;
                clone.penColor = this.penColor;
                clone.penCSS = this.penCSS;
                clone.penHue = this.penHue;
                clone.penSaturation = this.penSaturation;
                clone.penLightness = this.penLightness;
                clone.penSize = this.penSize;
                clone.isPenDown = this.isPenDown;
                return clone;
            }
            /**
             * Determines if this sprite is touching another object.
             * @param thing The name of the other object(s)
             */
            touching(thing) {
                if (thing === "_mouse_" /* Mouse */) {
                    const x = this.stage.rawMouseX;
                    const y = this.stage.rawMouseY;
                    return this.stage.renderer.spriteTouchesPoint(this, x, y);
                }
                else if (thing === "_edge_" /* Edge */) {
                    const bounds = this.rotatedBounds();
                    return bounds.left <= -240 || bounds.right >= 240 || bounds.top >= 180 || bounds.bottom <= -180;
                }
                else {
                    if (!this.visible)
                        return false;
                    const sprites = this.stage.getObjects(thing);
                    return this.stage.renderer.spritesIntersect(this, sprites);
                }
            }
            /**
             * Determines if this Sprite is touching a color.
             * @param color RGB color, as a single number.
             */
            touchingColor(color) {
                return this.stage.renderer.spriteTouchesColor(this, color);
            }
            /**
             * Determines if one of this Sprite's colors are touching another color.
             * @param sourceColor This sprite's color, as an RGB color.
             * @param touchingColor The other color, as an RGB color.
             */
            colorTouchingColor(sourceColor, touchingColor) {
                return this.stage.renderer.spriteColorTouchesColor(this, sourceColor, touchingColor);
            }
            /**
             * Bounces this Sprite off of an edge of the Stage, if this Sprite is touching one.
             */
            bounceOffEdge() {
                var b = this.rotatedBounds();
                var dl = 240 + b.left;
                var dt = 180 - b.top;
                var dr = 240 - b.right;
                var db = 180 + b.bottom;
                var d = Math.min(dl, dt, dr, db);
                if (d > 0)
                    return;
                var dir = this.direction * Math.PI / 180;
                var dx = Math.sin(dir);
                var dy = -Math.cos(dir);
                switch (d) {
                    case dl:
                        dx = Math.max(0.2, Math.abs(dx));
                        break;
                    case dt:
                        dy = Math.max(0.2, Math.abs(dy));
                        break;
                    case dr:
                        dx = -Math.max(0.2, Math.abs(dx));
                        break;
                    case db:
                        dy = -Math.max(0.2, Math.abs(dy));
                        break;
                }
                this.direction = Math.atan2(dy, dx) * 180 / Math.PI + 90;
                if (this.saying)
                    this.updateBubble();
                b = this.rotatedBounds();
                var x = this.scratchX;
                var y = this.scratchY;
                if (b.left < -240)
                    x += -240 - b.left;
                if (b.top > 180)
                    y += 180 - b.top;
                if (b.right > 240)
                    x += 240 - b.left;
                if (b.bottom < -180)
                    y += -180 - b.top;
            }
            /**
             * Determines the distance from this Sprite's center to another position.
             * @param thing The name of any position or Sprite, as accepted by getPosition()
             */
            distanceTo(thing) {
                const p = this.stage.getPosition(thing);
                if (!p) {
                    return 10000;
                }
                const x = p.x;
                const y = p.y;
                return Math.sqrt((this.scratchX - x) * (this.scratchX - x) + (this.scratchY - y) * (this.scratchY - y));
            }
            /**
             * Makes this Sprite go to another Sprite
             * @param thing The name of any position or Sprite, as accepted by getPosition()
             */
            gotoObject(thing) {
                const position = this.stage.getPosition(thing);
                if (!position) {
                    return 0;
                }
                this.moveTo(position.x, position.y);
            }
            /**
             * Makes this Sprite point towards another object.
             * @param thing The name of any position or Sprite, as accepted by getPosition()
             */
            pointTowards(thing) {
                const position = this.stage.getPosition(thing);
                if (!position) {
                    return 0;
                }
                const dx = position.x - this.scratchX;
                const dy = position.y - this.scratchY;
                this.direction = dx === 0 && dy === 0 ? 90 : Math.atan2(dx, dy) * 180 / Math.PI;
                if (this.saying)
                    this.updateBubble();
            }
            /**
             * Set the RGB color of the pen.
             */
            setPenColor(color) {
                this.penColor = color;
                const r = this.penColor >> 16 & 0xff;
                const g = this.penColor >> 8 & 0xff;
                const b = this.penColor & 0xff;
                const a = this.penColor >> 24 & 0xff / 0xff || 1;
                this.penCSS = 'rgba(' + r + ', ' + g + ', ' + b + ', ' + a + ')';
            }
            /**
             * Convert the pen's color from RGB to HSL
             */
            setPenColorHSL() {
                if (this.penCSS) {
                    const hsl = P.utils.rgbToHSL(this.penColor);
                    this.penHue = hsl[0];
                    this.penSaturation = hsl[1];
                    this.penLightness = hsl[2];
                    this.penAlpha = this.penColor >> 24 & 0xff / 0xff || 1;
                    this.penCSS = '';
                }
            }
            // Sets a pen color HSL parameter.
            setPenColorParam(param, value) {
                this.setPenColorHSL();
                switch (param) {
                    case 'color':
                        this.penHue = value * 360 / 100;
                        break;
                    case 'saturation':
                        this.penSaturation = value;
                        break;
                    case 'brightness':
                        this.penLightness = value % 200;
                        if (this.penLightness < 0) {
                            this.penLightness += 200;
                        }
                        break;
                    case 'transparency':
                        this.penAlpha -= value / 100;
                        if (this.penAlpha > 1)
                            this.penAlpha = 1;
                        if (this.penAlpha < 0)
                            this.penAlpha = 0;
                        break;
                }
            }
            // Changes a pen color HSL parameter.
            changePenColorParam(param, value) {
                this.setPenColorHSL();
                switch (param) {
                    case 'color':
                        this.penHue += value * 360 / 100;
                        break;
                    case 'saturation':
                        this.penSaturation += value;
                        break;
                    case 'brightness':
                        this.penLightness = (this.penLightness + value) % 200;
                        if (this.penLightness < 0) {
                            this.penLightness += 200;
                        }
                        break;
                    case 'transparency':
                        this.penAlpha = Math.max(0, Math.min(1, value / 100));
                        break;
                }
            }
        }
        core.Sprite = Sprite;
        // A costume
        class Costume {
            constructor(costumeData) {
                this._imageData = null;
                this.index = costumeData.index;
                this.bitmapResolution = costumeData.bitmapResolution;
                this.scale = 1 / this.bitmapResolution;
                this.name = costumeData.name;
                this.rotationCenterX = costumeData.rotationCenterX;
                this.rotationCenterY = costumeData.rotationCenterY;
                const source = costumeData.source;
                this.image = source;
                if (source.tagName === 'CANVAS') {
                    this._context = source.getContext('2d');
                }
                else {
                    this._context = null;
                }
            }
            context() {
                if (this._context) {
                    return this._context;
                }
                const canvas = document.createElement('canvas');
                const ctx = canvas.getContext('2d');
                if (!ctx) {
                    throw new Error('cannot get 2d rendering context');
                }
                canvas.width = this.image.width;
                canvas.height = this.image.height;
                ctx.drawImage(this.image, 0, 0);
                this._context = ctx;
                return ctx;
            }
            imageData() {
                if (this._imageData) {
                    return this._imageData;
                }
                const context = this.context();
                const data = context.getImageData(0, 0, context.canvas.width, context.canvas.height);
                this._imageData = data;
                return data;
            }
        }
        core.Costume = Costume;
        // A sound
        class Sound {
            constructor(data) {
                this.node = null;
                this.name = data.name;
                this.buffer = data.buffer;
                this.duration = this.buffer ? this.buffer.duration : 0;
            }
        }
        core.Sound = Sound;
        class Watcher {
            constructor(stage, targetName) {
                this.valid = true;
                this.visible = true;
                this.x = 0;
                this.y = 0;
                // The stage this variable watcher belongs to.
                this.stage = stage;
                // The name of the owner of this watcher, if any.
                this.targetName = targetName;
            }
            // Initializes the Watcher. Called once.
            // Expected to be overridden.
            init() {
                this.target = this.stage.getObject(this.targetName) || this.stage;
            }
            // The intended way to change visibility
            setVisible(visible) {
                this.visible = visible;
            }
        }
        core.Watcher = Watcher;
        // An abstract callable procedure
        class Procedure {
            constructor(fn, warp, inputs) {
                this.fn = fn;
                this.warp = warp;
                this.inputs = inputs;
            }
        }
        core.Procedure = Procedure;
        /**
         * Determines if an object is a sprite
         * Can be used to ease type assertions.
         */
        function isSprite(base) {
            return base.isSprite;
        }
        core.isSprite = isSprite;
    })(core = P.core || (P.core = {}));
})(P || (P = {}));
/// <reference path="phosphorus.ts" />
var P;
(function (P) {
    var utils;
    (function (utils) {
        // Returns the string representation of an error.
        // TODO: does this need to be here?
        function stringifyError(error) {
            if (!error) {
                return 'unknown error';
            }
            if (error.stack) {
                return 'Message: ' + error.message + '\nStack:\n' + error.stack;
            }
            return error.toString();
        }
        utils.stringifyError = stringifyError;
        /**
         * Parses a Scratch rotation style string to a RotationStyle enum
         */
        function parseRotationStyle(style) {
            switch (style) {
                case 'leftRight':
                case 'left-right':
                    return 1 /* LeftRight */;
                case 'none':
                case 'don\'t rotate':
                    return 2 /* None */;
                case 'normal':
                case 'all around':
                    return 0 /* Normal */;
            }
            console.warn('unknown rotation style', style);
            return 0 /* Normal */;
        }
        utils.parseRotationStyle = parseRotationStyle;
        // Determines the type of a project with its project.json data
        function projectType(data) {
            if (typeof data !== 'object' || data === null) {
                return null;
            }
            if ('targets' in data) {
                return 3;
            }
            if ('objName' in data) {
                return 2;
            }
            return null;
        }
        utils.projectType = projectType;
        /**
         * Converts an RGB color to an HSL color
         * @param rgb RGB Color
         */
        function rgbToHSL(rgb) {
            var r = (rgb >> 16 & 0xff) / 0xff;
            var g = (rgb >> 8 & 0xff) / 0xff;
            var b = (rgb & 0xff) / 0xff;
            var min = Math.min(r, g, b);
            var max = Math.max(r, g, b);
            if (min === max) {
                return [0, 0, r * 100];
            }
            var c = max - min;
            var l = (min + max) / 2;
            var s = c / (1 - Math.abs(2 * l - 1));
            var h;
            switch (max) {
                case r:
                    h = ((g - b) / c + 6) % 6;
                    break;
                case g:
                    h = (b - r) / c + 2;
                    break;
                case b:
                    h = (r - g) / c + 4;
                    break;
            }
            h *= 60;
            return [h, s * 100, l * 100];
        }
        utils.rgbToHSL = rgbToHSL;
        /**
         * Clamps a number within a range
         * @param number The number
         * @param min Minimum, inclusive
         * @param max Maximum, inclusive
         */
        function clamp(number, min, max) {
            return Math.min(max, Math.max(min, number));
        }
        utils.clamp = clamp;
        /*
         * Creates a promise that resolves when the original promise resolves or fails.
         */
        function settled(promise) {
            return new Promise((resolve, _reject) => {
                promise
                    .then(() => resolve())
                    .catch(() => resolve());
            });
        }
        utils.settled = settled;
    })(utils = P.utils || (P.utils = {}));
})(P || (P = {}));
/// <reference path="phosphorus.ts" />
/// <reference path="utils.ts" />
var P;
(function (P) {
    var fonts;
    (function (fonts) {
        /**
         * Dynamically load a remote font
         * @param name The name of the font (font-family)
         */
        function loadFont(name) {
            P.IO.progressHooks.new();
            const observer = new FontFaceObserver(name);
            return observer.load().then(() => {
                P.IO.progressHooks.end();
            });
        }
        fonts.loadFont = loadFont;
        var loadedScratch2 = false;
        var loadedScratch3 = false;
        /**
         * Loads all Scratch 2 associated fonts
         */
        function loadScratch2() {
            if (loadedScratch2) {
                return Promise.resolve();
            }
            return Promise.all([
                P.utils.settled(loadFont('Donegal One')),
                P.utils.settled(loadFont('Gloria Hallelujah')),
                P.utils.settled(loadFont('Mystery Quest')),
                P.utils.settled(loadFont('Permanent Marker')),
                P.utils.settled(loadFont('Scratch')),
            ]).then(() => void (loadedScratch2 = true));
        }
        fonts.loadScratch2 = loadScratch2;
        /**
         * Loads all Scratch 3 associated fonts
         */
        function loadScratch3() {
            if (loadedScratch3) {
                return Promise.resolve();
            }
            return Promise.all([
                P.utils.settled(loadFont('Knewave')),
                P.utils.settled(loadFont('Handlee')),
                P.utils.settled(loadFont('Pixel')),
                P.utils.settled(loadFont('Griffy')),
                P.utils.settled(loadFont('Scratch')),
                P.utils.settled(loadFont('Source Serif Pro')),
                P.utils.settled(loadFont('Noto Sans')),
            ]).then(() => void (loadedScratch3 = true));
        }
        fonts.loadScratch3 = loadScratch3;
    })(fonts = P.fonts || (P.fonts = {}));
})(P || (P = {}));
/// <reference path="phosphorus.ts" />
// IO helpers and hooks
var P;
(function (P) {
    var IO;
    (function (IO) {
        // Hooks that can be replaced by other scripts to hook into progress reports.
        IO.progressHooks = {
            // Indicates that a new task has started
            new() { },
            // Indicates that a task has finished successfully
            end() { },
            // Sets the current progress, should override new() and end()
            set(p) { },
            // Indicates an error has occurred and the project will likely fail to load
            error(error) { },
        };
        /**
         * Configuration of IO behavior
         */
        IO.config = {
            /**
             * A relative or absolute path to a full installation of forkphorus, from which "local" files can be fetched.
             * Do not including a trailing slash.
             */
            localPath: '',
        };
        // non-http/https protocols cannot xhr request local files, so utilize forkphorus.github.io instead
        if (['http:', 'https:'].indexOf(location.protocol) === -1) {
            IO.config.localPath = 'https://forkphorus.github.io';
        }
        class Request {
            constructor(url, options = {}) {
                if (options.local) {
                    url = IO.config.localPath + url;
                }
                this.url = url;
            }
            /**
             * Attempts to load this request.
             */
            load() {
                // We attempt to load twice, which I hope will fix random loading errors from failed fetches.
                return new Promise((resolve, reject) => {
                    const attempt = (callback) => {
                        this._load()
                            .then((response) => {
                            resolve(response);
                            IO.progressHooks.end();
                        })
                            .catch((err) => callback(err));
                    };
                    IO.progressHooks.new();
                    attempt(function () {
                        // try once more
                        attempt(function (err) {
                            reject(err);
                        });
                    });
                });
            }
        }
        IO.Request = Request;
        class XHRRequest extends Request {
            _load() {
                return new Promise((resolve, reject) => {
                    const xhr = new XMLHttpRequest();
                    xhr.addEventListener('load', () => {
                        resolve(xhr.response);
                    });
                    xhr.addEventListener('error', (err) => {
                        reject(err);
                    });
                    xhr.responseType = this.type;
                    xhr.open('GET', this.url);
                    xhr.send();
                });
            }
        }
        class ArrayBufferRequest extends XHRRequest {
            get type() { return 'arraybuffer'; }
        }
        IO.ArrayBufferRequest = ArrayBufferRequest;
        class TextRequest extends XHRRequest {
            get type() { return 'text'; }
        }
        IO.TextRequest = TextRequest;
        class JSONRequest extends XHRRequest {
            get type() { return 'json'; }
        }
        IO.JSONRequest = JSONRequest;
        /**
         * Read a file as an ArrayBuffer
         */
        function fileAsArrayBuffer(file) {
            const fileReader = new FileReader();
            return new Promise((resolve, reject) => {
                fileReader.onloadend = function () {
                    resolve(fileReader.result);
                };
                fileReader.onerror = function (err) {
                    reject('Failed to load file');
                };
                fileReader.onprogress = function (progress) {
                    IO.progressHooks.set(progress);
                };
                fileReader.readAsArrayBuffer(file);
            });
        }
        IO.fileAsArrayBuffer = fileAsArrayBuffer;
    })(IO = P.IO || (P.IO = {}));
})(P || (P = {}));
/// <reference path="phosphorus.ts" />
/// <reference path="core.ts" />
/// <reference path="audio.ts" />
// The phosphorus runtime for Scratch
// Provides methods expected at runtime by scripts created by the compiler and an environment for Scratch scripts to run
var P;
(function (P) {
    var runtime;
    (function (runtime_1) {
        // The runtime is really weird and hard to understand.
        // The upside: it's fast as hell.
        // Global variables expected by scripts at runtime:
        // Current runtime
        var runtime;
        // Current stage
        var self;
        // Current sprite or stage
        var S;
        // Current thread state.
        var R;
        // Stack of states (R) for this thread
        var STACK;
        // Current procedure call, if any. Contains arguments.
        var C;
        // This thread's call (C) stack
        var CALLS;
        // If level of layers of "Run without screen refresh" we are in
        // Each level (usually procedures) of depth will increment and decrement as they start and stop.
        // As long as this is greater than 0, functions will run without waiting for the screen.
        var WARP;
        // ??
        var BASE;
        // The ID of the active thread in the Runtime's queue
        var THREAD;
        // The next function to run immediately after this one.
        var IMMEDIATE;
        // Has a "visual change" been made in this frame?
        var VISUAL;
        const epoch = Date.UTC(2000, 0, 1);
        const INSTRUMENTS = P.audio.instruments;
        const DRUMS = P.audio.drums;
        const DIGIT = /\d/;
        // Converts a value to its boolean equivalent
        var bool = function (v) {
            return +v !== 0 && v !== '' && v !== 'false' && v !== false;
        };
        // Compares two values. Returns -1 if x < y, 1 if x > y, 0 if x === y
        var compare = function (x, y) {
            if ((typeof x === 'number' || DIGIT.test(x)) && (typeof y === 'number' || DIGIT.test(y))) {
                var nx = +x;
                var ny = +y;
                if (nx === nx && ny === ny) {
                    return nx < ny ? -1 : nx === ny ? 0 : 1;
                }
            }
            var xs = ('' + x).toLowerCase();
            var ys = ('' + y).toLowerCase();
            return xs < ys ? -1 : xs === ys ? 0 : 1;
        };
        // Determines if y is less than nx
        var numLess = function (nx, y) {
            if (typeof y === 'number' || DIGIT.test(y)) {
                var ny = +y;
                if (ny === ny) {
                    return nx < ny;
                }
            }
            var ys = ('' + y).toLowerCase();
            return '' + nx < ys;
        };
        // Determines if y is greater than nx
        var numGreater = function (nx, y) {
            if (typeof y === 'number' || DIGIT.test(y)) {
                var ny = +y;
                if (ny === ny) {
                    return nx > ny;
                }
            }
            var ys = ('' + y).toLowerCase();
            return '' + nx > ys;
        };
        // Determines if x is equal to y
        var equal = function (x, y) {
            // numbers, booleans, and strings that look like numbers will go through the number comparison
            if ((typeof x === 'number' || typeof x === 'boolean' || DIGIT.test(x)) && (typeof y === 'number' || typeof x === 'boolean' || DIGIT.test(y))) {
                var nx = +x;
                var ny = +y;
                // if either is NaN, don't do the comparison
                if (nx === nx && ny === ny) {
                    return nx === ny;
                }
            }
            var xs = ('' + x).toLowerCase();
            var ys = ('' + y).toLowerCase();
            return xs === ys;
        };
        // Determines if x (number) and y (number) are equal to each other
        var numEqual = function (nx, y) {
            if (typeof y === 'number' || DIGIT.test(y)) {
                var ny = +y;
                return ny === ny && nx === ny;
            }
            return false;
        };
        // Modulo
        var mod = function (x, y) {
            var r = x % y;
            if (r / y < 0) {
                r += y;
            }
            return r;
        };
        // Random number in range
        var random = function (x, y) {
            x = +x || 0;
            y = +y || 0;
            if (x > y) {
                var tmp = y;
                y = x;
                x = tmp;
            }
            if (x % 1 === 0 && y % 1 === 0) {
                return Math.floor(Math.random() * (y - x + 1)) + x;
            }
            return Math.random() * (y - x) + x;
        };
        // Converts an RGB color as a number to HSL
        var rgb2hsl = function (rgb) {
            // TODO: P.utils.rgb2hsl?
            var r = (rgb >> 16 & 0xff) / 0xff;
            var g = (rgb >> 8 & 0xff) / 0xff;
            var b = (rgb & 0xff) / 0xff;
            var min = Math.min(r, g, b);
            var max = Math.max(r, g, b);
            if (min === max) {
                return [0, 0, r * 100];
            }
            var c = max - min;
            var l = (min + max) / 2;
            var s = c / (1 - Math.abs(2 * l - 1));
            var h;
            switch (max) {
                case r:
                    h = ((g - b) / c + 6) % 6;
                    break;
                case g:
                    h = (b - r) / c + 2;
                    break;
                case b:
                    h = (r - g) / c + 4;
                    break;
            }
            h *= 60;
            return [h, s * 100, l * 100];
        };
        // Clone a sprite
        var clone = function (name) {
            const parent = name === '_myself_' ? S : self.getObject(name);
            if (!parent) {
                throw new Error('No parent!');
            }
            if (!P.core.isSprite(parent)) {
                throw new Error('Cannot clone non-sprite object');
            }
            const c = parent.clone();
            self.children.splice(self.children.indexOf(parent), 0, c);
            runtime.triggerFor(c, 'whenCloned');
        };
        var getVars = function (name) {
            return self.vars[name] !== undefined ? self.vars : S.vars;
        };
        var getLists = function (name) {
            if (self.lists[name] !== undefined)
                return self.lists;
            if (S.lists[name] === undefined) {
                S.lists[name] = [];
            }
            return S.lists;
        };
        var listIndex = function (list, index, length) {
            var i = index | 0;
            if (i === index)
                return i > 0 && i <= length ? i - 1 : -1;
            if (index === 'random' || index === 'any') {
                return Math.random() * length | 0;
            }
            if (index === 'last') {
                return length - 1;
            }
            return i > 0 && i <= length ? i - 1 : -1;
        };
        var contentsOfList = function (list) {
            var isSingle = true;
            for (var i = list.length; i--;) {
                if (list[i].length !== 1) {
                    isSingle = false;
                    break;
                }
            }
            return list.join(isSingle ? '' : ' ');
        };
        var getLineOfList = function (list, index) {
            var i = listIndex(list, index, list.length);
            return i !== -1 ? list[i] : '';
        };
        var listContains = function (list, value) {
            for (var i = list.length; i--;) {
                if (equal(list[i], value))
                    return true;
            }
            return false;
        };
        var listIndexOf = function (list, value) {
            for (var i = list.length; i--;) {
                if (equal(list[i], value))
                    return i + 1;
            }
            return 0;
        };
        var appendToList = function (list, value) {
            list.push(value);
        };
        var deleteLineOfList = function (list, index) {
            if (index === 'all') {
                list.length = 0;
            }
            else {
                var i = listIndex(list, index, list.length);
                if (i === list.length - 1) {
                    list.pop();
                }
                else if (i !== -1) {
                    list.splice(i, 1);
                }
            }
        };
        var insertInList = function (list, index, value) {
            var i = listIndex(list, index, list.length + 1);
            if (i === list.length) {
                list.push(value);
            }
            else if (i !== -1) {
                list.splice(i, 0, value);
            }
        };
        var setLineOfList = function (list, index, value) {
            var i = listIndex(list, index, list.length);
            if (i !== -1) {
                list[i] = value;
            }
        };
        var mathFunc = function (f, x) {
            switch (f) {
                case 'abs':
                    return Math.abs(x);
                case 'floor':
                    return Math.floor(x);
                case 'sqrt':
                    return Math.sqrt(x);
                case 'ceiling':
                    return Math.ceil(x);
                case 'cos':
                    return Math.cos(x * Math.PI / 180);
                case 'sin':
                    return Math.sin(x * Math.PI / 180);
                case 'tan':
                    return Math.tan(x * Math.PI / 180);
                case 'asin':
                    return Math.asin(x) * 180 / Math.PI;
                case 'acos':
                    return Math.acos(x) * 180 / Math.PI;
                case 'atan':
                    return Math.atan(x) * 180 / Math.PI;
                case 'ln':
                    return Math.log(x);
                case 'log':
                    return Math.log(x) / Math.LN10;
                case 'e ^':
                    return Math.exp(x);
                case '10 ^':
                    return Math.exp(x * Math.LN10);
            }
            return 0;
        };
        var attribute = function (attr, objName) {
            // https://github.com/LLK/scratch-vm/blob/e236d29ff5e03f7c4d77a614751da860521771fd/src/blocks/scratch3_sensing.js#L280
            const o = self.getObject(objName);
            if (!o)
                return 0;
            if (P.core.isSprite(o)) {
                switch (attr) {
                    case 'x position': return o.scratchX;
                    case 'y position': return o.scratchY;
                    case 'direction': return o.direction;
                    case 'costume #': return o.currentCostumeIndex + 1;
                    case 'costume name': return o.costumes[o.currentCostumeIndex].name;
                    case 'size': return o.scale * 100;
                    case 'volume': return o.volume * 100;
                }
            }
            else {
                switch (attr) {
                    case 'background #':
                    case 'backdrop #': return o.currentCostumeIndex + 1;
                    case 'backdrop name': return o.costumes[o.currentCostumeIndex].name;
                    case 'volume': return o.volume * 100;
                }
            }
            const value = o.vars[attr];
            if (value !== undefined) {
                return value;
            }
            return 0;
        };
        var timeAndDate = function (format) {
            switch (format) {
                case 'year':
                    return new Date().getFullYear();
                case 'month':
                    return new Date().getMonth() + 1;
                case 'date':
                    return new Date().getDate();
                case 'day of week':
                    return new Date().getDay() + 1;
                case 'hour':
                    return new Date().getHours();
                case 'minute':
                    return new Date().getMinutes();
                case 'second':
                    return new Date().getSeconds();
            }
            return 0;
        };
        /**
         * Converts the name of a key to its code
         */
        function getKeyCode(keyName) {
            switch (keyName.toLowerCase()) {
                case 'space': return 32;
                case 'left arrow': return 37;
                case 'up arrow': return 38;
                case 'right arrow': return 39;
                case 'down arrow': return 40;
                case 'any': return 'any';
            }
            return keyName.toUpperCase().charCodeAt(0);
        }
        runtime_1.getKeyCode = getKeyCode;
        // Load audio methods if audio is supported
        const audioContext = P.audio.context;
        if (audioContext) {
            var playNote = function (key, duration) {
                if (!S.node) {
                    S.node = audioContext.createGain();
                    S.node.gain.value = S.volume;
                    P.audio.connect(S.node);
                }
                var span;
                var spans = INSTRUMENTS[S.instrument];
                for (var i = 0, l = spans.length; i < l; i++) {
                    span = spans[i];
                    if (span.top >= key || span.top === 128)
                        break;
                }
                P.audio.playSpan(span, key, duration, S.node);
            };
            var playSpan = function (span, key, duration) {
                if (!S.node) {
                    S.node = audioContext.createGain();
                    S.node.gain.value = S.volume;
                    P.audio.connect(S.node);
                }
                P.audio.playSpan(span, key, duration, S.node);
            };
            var playSound = function (sound) {
                if (!sound.node) {
                    sound.node = audioContext.createGain();
                    sound.node.gain.value = S.volume;
                    P.audio.connect(sound.node);
                }
                sound.target = S;
                sound.node.gain.setValueAtTime(S.volume, audioContext.currentTime);
                P.audio.playSound(sound);
            };
        }
        var save = function () {
            STACK.push(R);
            R = {};
        };
        var restore = function () {
            R = STACK.pop();
        };
        var call = function (procedure, id, values) {
            if (procedure) {
                STACK.push(R);
                CALLS.push(C);
                C = {
                    base: procedure.fn,
                    fn: S.fns[id],
                    args: procedure.call(values),
                    numargs: [],
                    boolargs: [],
                    stack: STACK = [],
                    warp: procedure.warp,
                };
                R = {};
                if (C.warp || WARP) {
                    WARP++;
                    IMMEDIATE = procedure.fn;
                }
                else {
                    for (var i = CALLS.length, j = 5; i-- && j--;) {
                        if (CALLS[i].base === procedure.fn) {
                            runtime.queue[THREAD] = new Thread(S, BASE, procedure.fn, CALLS);
                            break;
                        }
                    }
                    IMMEDIATE = procedure.fn;
                }
            }
            else {
                IMMEDIATE = S.fns[id];
            }
        };
        var endCall = function () {
            if (CALLS.length) {
                if (WARP)
                    WARP--;
                IMMEDIATE = C.fn;
                C = CALLS.pop();
                STACK = C.stack;
                R = STACK.pop();
            }
        };
        var sceneChange = function () {
            return runtime.trigger('whenSceneStarts', self.getCostumeName());
        };
        var backdropChange = function () {
            return runtime.trigger('whenBackdropChanges', self.getCostumeName());
        };
        var broadcast = function (name) {
            return runtime.trigger('whenIReceive', name);
        };
        var running = function (bases) {
            for (var j = 0; j < runtime.queue.length; j++) {
                if (runtime.queue[j] && bases.indexOf(runtime.queue[j].base) !== -1)
                    return true;
            }
            return false;
        };
        var queue = function (id) {
            if (WARP) {
                IMMEDIATE = S.fns[id];
            }
            else {
                forceQueue(id);
            }
        };
        var forceQueue = function (id) {
            runtime.queue[THREAD] = new Thread(S, BASE, S.fns[id], CALLS);
        };
        class Thread {
            constructor(sprite, base, fn, calls) {
                this.sprite = sprite;
                this.base = base;
                this.fn = fn;
                this.calls = calls;
            }
        }
        class Runtime {
            constructor(stage) {
                this.stage = stage;
                this.queue = [];
                this.isRunning = false;
                this.timerStart = 0;
                this.baseTime = 0;
                this.baseNow = 0;
                this.now = 0;
                this.isTurbo = false;
                this.framerate = 30;
                // Fix scoping
                this.onError = this.onError.bind(this);
                this.step = this.step.bind(this);
            }
            startThread(sprite, base) {
                const thread = new Thread(sprite, base, base, [{
                        args: [],
                        stack: [{}],
                    }]);
                // Replace an existing thread instead of adding a new one when possible.
                for (let i = 0; i < this.queue.length; i++) {
                    const q = this.queue[i];
                    if (q && q.sprite === sprite && q.base === base) {
                        this.queue[i] = thread;
                        return;
                    }
                }
                this.queue.push(thread);
            }
            /**
             * Triggers an event for a single sprite.
             */
            triggerFor(sprite, event, arg) {
                let threads;
                switch (event) {
                    case 'whenClicked':
                        threads = sprite.listeners.whenClicked;
                        break;
                    case 'whenCloned':
                        threads = sprite.listeners.whenCloned;
                        break;
                    case 'whenGreenFlag':
                        threads = sprite.listeners.whenGreenFlag;
                        break;
                    case 'whenKeyPressed':
                        threads = sprite.listeners.whenKeyPressed[arg];
                        break;
                    case 'whenSceneStarts':
                        threads = sprite.listeners.whenSceneStarts[('' + arg).toLowerCase()];
                        break;
                    case 'whenBackdropChanges':
                        threads = sprite.listeners.whenBackdropChanges['' + arg];
                        break;
                    case 'whenIReceive':
                        arg = '' + arg;
                        // TODO: remove toLowerCase() check?
                        threads = sprite.listeners.whenIReceive[arg] || sprite.listeners.whenIReceive[arg.toLowerCase()];
                        break;
                    default: throw new Error('Unknown trigger event: ' + event);
                }
                if (threads) {
                    for (let i = 0; i < threads.length; i++) {
                        this.startThread(sprite, threads[i]);
                    }
                }
                return threads || [];
            }
            /**
             * Triggers an event on all sprites.
             */
            trigger(event, arg) {
                let threads = [];
                for (let i = this.stage.children.length; i--;) {
                    threads = threads.concat(this.triggerFor(this.stage.children[i], event, arg));
                }
                return threads.concat(this.triggerFor(this.stage, event, arg));
            }
            /**
             * Trigger's the project's green flag.
             */
            triggerGreenFlag() {
                this.timerStart = this.rightNow();
                this.trigger('whenGreenFlag');
            }
            /**
             * Begins the runtime's event loop.
             * Does not start any scripts.
             */
            start() {
                this.isRunning = true;
                if (this.interval)
                    return;
                window.addEventListener('error', this.onError);
                this.baseTime = Date.now();
                this.interval = setInterval(this.step, 1000 / this.framerate);
                if (audioContext)
                    audioContext.resume();
            }
            /**
             * Pauses the event loop
             */
            pause() {
                if (this.interval) {
                    this.baseNow = this.rightNow();
                    clearInterval(this.interval);
                    this.interval = 0;
                    window.removeEventListener('error', this.onError);
                    if (audioContext)
                        audioContext.suspend();
                }
                this.isRunning = false;
            }
            /**
             * Resets the interval loop without the effects of pausing/starting
             */
            resetInterval() {
                if (!this.isRunning) {
                    throw new Error('cannot restart interval when paused');
                }
                if (this.interval) {
                    clearInterval(this.interval);
                }
                this.interval = setInterval(this.step, 1000 / this.framerate);
            }
            stopAll() {
                this.stage.hidePrompt = false;
                this.stage.prompter.style.display = 'none';
                this.stage.promptId = this.stage.nextPromptId = 0;
                this.queue.length = 0;
                this.stage.resetFilters();
                this.stage.stopSounds();
                for (var i = 0; i < this.stage.children.length; i++) {
                    const c = this.stage.children[i];
                    if (c.isClone) {
                        c.remove();
                        this.stage.children.splice(i, 1);
                        i -= 1;
                    }
                    else {
                        c.resetFilters();
                        if (c.saying && P.core.isSprite(c))
                            c.say('');
                        c.stopSounds();
                    }
                }
            }
            /**
             * The current time in the project
             */
            rightNow() {
                return this.baseNow + Date.now() - this.baseTime;
            }
            /**
             * Advances one frame into the future.
             */
            step() {
                // Reset runtime variables
                self = this.stage;
                runtime = this;
                VISUAL = false;
                if (audioContext && audioContext.state === 'suspended') {
                    audioContext.resume();
                }
                const start = Date.now();
                const queue = this.queue;
                do {
                    this.now = this.rightNow();
                    for (THREAD = 0; THREAD < queue.length; THREAD++) {
                        const thread = queue[THREAD];
                        if (thread) {
                            // Load thread data
                            S = thread.sprite;
                            IMMEDIATE = thread.fn;
                            BASE = thread.base;
                            CALLS = thread.calls;
                            C = CALLS.pop();
                            STACK = C.stack;
                            R = STACK.pop();
                            queue[THREAD] = undefined;
                            WARP = 0;
                            while (IMMEDIATE) {
                                const fn = IMMEDIATE;
                                IMMEDIATE = null;
                                fn();
                            }
                            STACK.push(R);
                            CALLS.push(C);
                        }
                    }
                    // Remove empty elements in the queue list
                    for (let i = queue.length; i--;) {
                        if (!queue[i]) {
                            queue.splice(i, 1);
                        }
                    }
                } while ((this.isTurbo || !VISUAL) && Date.now() - start < 1000 / this.framerate && queue.length);
                this.stage.draw();
            }
            onError(e) {
                clearInterval(this.interval);
                this.handleError(e.error);
            }
            handleError(e) {
                // Default error handler
                console.error(e);
            }
        }
        runtime_1.Runtime = Runtime;
        // Very dirty temporary hack to get a crashmonitor installed w/o affecting performance
        if (P.config.useCrashMonitor) {
            Runtime.prototype.step = function () {
                // Reset runtime variables
                self = this.stage;
                runtime = this;
                VISUAL = false;
                if (audioContext && audioContext.state === 'suspended') {
                    audioContext.resume();
                }
                const start = Date.now();
                const queue = this.queue;
                do {
                    this.now = this.rightNow();
                    for (THREAD = 0; THREAD < queue.length; THREAD++) {
                        const thread = queue[THREAD];
                        if (thread) {
                            // Load thread data
                            S = thread.sprite;
                            IMMEDIATE = thread.fn;
                            BASE = thread.base;
                            CALLS = thread.calls;
                            C = CALLS.pop();
                            STACK = C.stack;
                            R = STACK.pop();
                            queue[THREAD] = undefined;
                            WARP = 0;
                            while (IMMEDIATE) {
                                if (Date.now() - start > 5000) {
                                    const el = document.createElement('pre');
                                    el.textContent += 'crash monitor debug:\n';
                                    el.textContent += `S: ${S.name} (isClone=${S.isClone},isStage=${S.isStage})\n`;
                                    el.textContent += `IMMEDIATE: ${IMMEDIATE.toString()} // (${S.fns.indexOf(IMMEDIATE)})\n`;
                                    document.querySelector('#app').appendChild(el);
                                    alert('forkphorus has crashed. please include the debug information at the bottom of the page.');
                                    this.pause();
                                    this.stopAll();
                                    return;
                                }
                                const fn = IMMEDIATE;
                                IMMEDIATE = null;
                                fn();
                            }
                            STACK.push(R);
                            CALLS.push(C);
                        }
                    }
                    // Remove empty elements in the queue list
                    for (let i = queue.length; i--;) {
                        if (!queue[i]) {
                            queue.splice(i, 1);
                        }
                    }
                } while ((this.isTurbo || !VISUAL) && Date.now() - start < 1000 / this.framerate && queue.length);
                this.stage.draw();
            };
        }
        function createContinuation(source) {
            // TODO: make understandable
            var result = '(function() {\n';
            var brackets = 0;
            var delBrackets = 0;
            var shouldDelete = false;
            var here = 0;
            var length = source.length;
            while (here < length) {
                var i = source.indexOf('{', here);
                var j = source.indexOf('}', here);
                var k = source.indexOf('return;', here);
                if (k === -1)
                    k = length;
                if (i === -1 && j === -1) {
                    if (!shouldDelete) {
                        result += source.slice(here, k);
                    }
                    break;
                }
                if (i === -1)
                    i = length;
                if (j === -1)
                    j = length;
                if (shouldDelete) {
                    if (i < j) {
                        delBrackets++;
                        here = i + 1;
                    }
                    else {
                        delBrackets--;
                        if (!delBrackets) {
                            shouldDelete = false;
                        }
                        here = j + 1;
                    }
                }
                else {
                    if (brackets === 0 && k < i && k < j) {
                        result += source.slice(here, k);
                        break;
                    }
                    if (i < j) {
                        result += source.slice(here, i + 1);
                        brackets++;
                        here = i + 1;
                    }
                    else {
                        result += source.slice(here, j);
                        here = j + 1;
                        if (source.substr(j, 8) === '} else {') {
                            if (brackets > 0) {
                                result += '} else {';
                                here = j + 8;
                            }
                            else {
                                shouldDelete = true;
                                delBrackets = 0;
                            }
                        }
                        else {
                            if (brackets > 0) {
                                result += '}';
                                brackets--;
                            }
                        }
                    }
                }
            }
            result += '})';
            return scopedEval(result);
        }
        runtime_1.createContinuation = createContinuation;
        // Evaluate JavaScript within the scope of the runtime.
        function scopedEval(source) {
            return eval(source);
        }
        runtime_1.scopedEval = scopedEval;
    })(runtime = P.runtime || (P.runtime = {}));
})(P || (P = {}));
/// <reference path="phosphorus.ts" />
/// <reference path="utils.ts" />
/// <reference path="core.ts" />
/// <reference path="fonts.ts" />
/// <reference path="config.ts" />
var P;
(function (P) {
    var sb2;
    (function (sb2) {
        const ASSET_URL = 'https://cdn.assets.scratch.mit.edu/internalapi/asset/';
        let zipArchive;
        class Scratch2VariableWatcher extends P.core.Watcher {
            constructor(stage, targetName, data) {
                super(stage, targetName);
                this.cmd = data.cmd;
                this.type = data.type || 'var';
                if (data.color) {
                    var c = (data.color < 0 ? data.color + 0x1000000 : data.color).toString(16);
                    this.color = '#000000'.slice(0, -c.length) + c;
                }
                else {
                    this.color = '#ee7d16';
                }
                this.isDiscrete = data.isDiscrete == null ? true : data.isDiscrete;
                this.label = data.label || '';
                this.mode = data.mode || 1;
                this.param = data.param;
                this.sliderMax = data.sliderMax == null ? 100 : data.sliderMax;
                this.sliderMin = data.sliderMin || 0;
                this.targetName = data.target;
                this.visible = data.visible == null ? false : data.visible;
                this.x = data.x || 0;
                this.y = data.y || 0;
            }
            init() {
                super.init();
                if (this.target && this.cmd === 'getVar:') {
                    this.target.watchers[this.param] = this;
                }
                if (!this.label) {
                    this.label = this.getLabel();
                    if (this.target.isSprite)
                        this.label = this.target.name + ': ' + this.label;
                }
                this.layout();
            }
            getLabel() {
                var WATCHER_LABELS = {
                    'costumeIndex': 'costume #',
                    'xpos': 'x position',
                    'ypos': 'y position',
                    'heading': 'direction',
                    'scale': 'size',
                    'backgroundIndex': 'background #',
                    'sceneName': 'background name',
                    'tempo': 'tempo',
                    'volume': 'volume',
                    'answer': 'answer',
                    'timer': 'timer',
                    'soundLevel': 'loudness',
                    'isLoud': 'loud?',
                    'xScroll': 'x scroll',
                    'yScroll': 'y scroll'
                };
                switch (this.cmd) {
                    case 'getVar:': return this.param;
                    case 'sensor:': return this.param + ' sensor value';
                    case 'sensorPressed': return 'sensor ' + this.param + '?';
                    case 'timeAndDate': return this.param;
                    case 'senseVideoMotion': return 'video ' + this.param;
                }
                return WATCHER_LABELS[this.cmd] || '';
            }
            setVisible(visible) {
                super.setVisible(visible);
                this.layout();
            }
            update() {
                var value = 0;
                if (!this.target)
                    return;
                switch (this.cmd) {
                    case 'answer':
                        value = this.stage.answer;
                        break;
                    case 'backgroundIndex':
                        value = this.stage.currentCostumeIndex + 1;
                        break;
                    case 'costumeIndex':
                        value = this.target.currentCostumeIndex + 1;
                        break;
                    case 'getVar:':
                        value = this.target.vars[this.param];
                        break;
                    case 'heading':
                        value = this.target.direction;
                        break;
                    case 'scale':
                        if (this.target.isSprite) {
                            value = this.target.scale * 100;
                        }
                        break;
                    case 'sceneName':
                        value = this.stage.getCostumeName();
                        break;
                    case 'senseVideoMotion':
                        // TODO
                        break;
                    case 'soundLevel':
                        // TODO
                        break;
                    case 'tempo':
                        value = this.stage.tempoBPM;
                        break;
                    case 'timeAndDate':
                        value = this.timeAndDate(this.param);
                        break;
                    case 'timer':
                        value = Math.round((this.stage.runtime.rightNow() - this.stage.runtime.timerStart) / 100) / 10;
                        break;
                    case 'volume':
                        value = this.target.volume * 100;
                        break;
                    case 'xpos':
                        value = this.target.scratchX;
                        break;
                    case 'ypos':
                        value = this.target.scratchY;
                        break;
                }
                if (typeof value === 'number' && (value < 0.001 || value > 0.001)) {
                    value = Math.round(value * 1000) / 1000;
                }
                this.readout.textContent = '' + value;
                if (this.slider) {
                    this.buttonWrap.style.transform = 'translate(' + ((+value || 0) - this.sliderMin) / (this.sliderMax - this.sliderMin) * 100 + '%,0)';
                }
            }
            timeAndDate(format) {
                switch (format) {
                    case 'year':
                        return new Date().getFullYear();
                    case 'month':
                        return new Date().getMonth() + 1;
                    case 'date':
                        return new Date().getDate();
                    case 'day of week':
                        return new Date().getDay() + 1;
                    case 'hour':
                        return new Date().getHours();
                    case 'minute':
                        return new Date().getMinutes();
                    case 'second':
                        return new Date().getSeconds();
                }
                return 0;
            }
            layout() {
                if (this.el) {
                    this.el.style.display = this.visible ? 'block' : 'none';
                    return;
                }
                if (!this.visible)
                    return;
                this.el = document.createElement('div');
                this.el.dataset.watcher = '' + this.stage.allWatchers.indexOf(this);
                this.el.style.whiteSpace = 'pre';
                this.el.style.position = 'absolute';
                this.el.style.left = this.el.style.top = '0';
                this.el.style.transform = 'translate(' + (this.x | 0) / 10 + 'em,' + (this.y | 0) / 10 + 'em)';
                this.el.style.cursor = 'default';
                if (this.mode === 2) {
                    this.el.appendChild(this.readout = document.createElement('div'));
                    this.readout.style.minWidth = (38 / 15) + 'em';
                    this.readout.style.font = 'bold 1.5em/' + (19 / 15) + ' sans-serif';
                    this.readout.style.height = (19 / 15) + 'em';
                    this.readout.style.borderRadius = (4 / 15) + 'em';
                    this.readout.style.margin = (3 / 15) + 'em 0 0 0';
                    this.readout.style.padding = '0 ' + (3 / 10) + 'em';
                }
                else {
                    this.el.appendChild(this.labelEl = document.createElement('div'));
                    this.el.appendChild(this.readout = document.createElement('div'));
                    this.el.style.border = '.1em solid rgb(148,145,145)';
                    this.el.style.borderRadius = '.4em';
                    this.el.style.background = 'rgb(193,196,199)';
                    this.el.style.padding = '.2em .6em .3em .5em';
                    this.labelEl.textContent = this.label;
                    // this.labelEl.style.marginTop = (1/11)+'em';
                    this.labelEl.style.font = 'bold 1.1em/1 sans-serif';
                    this.labelEl.style.display = 'inline-block';
                    this.labelEl.style.verticalAlign =
                        this.readout.style.verticalAlign = 'middle';
                    this.readout.style.minWidth = (37 / 10) + 'em';
                    this.readout.style.padding = '0 ' + (1 / 10) + 'em';
                    this.readout.style.font = 'bold 1.0em/' + (13 / 10) + ' sans-serif';
                    this.readout.style.height = (13 / 10) + 'em';
                    this.readout.style.borderRadius = (4 / 10) + 'em';
                    this.readout.style.marginLeft = (6 / 10) + 'em';
                }
                this.readout.style.color = '#fff';
                var f = 1 / (this.mode === 2 ? 15 : 10);
                this.readout.style.border = f + 'em solid #fff';
                this.readout.style.boxShadow = 'inset ' + f + 'em ' + f + 'em ' + f + 'em rgba(0,0,0,.5), inset -' + f + 'em -' + f + 'em ' + f + 'em rgba(255,255,255,.5)';
                this.readout.style.textAlign = 'center';
                this.readout.style.background = this.color;
                this.readout.style.display = 'inline-block';
                if (this.mode === 3) {
                    this.el.appendChild(this.slider = document.createElement('div'));
                    this.slider.appendChild(this.buttonWrap = document.createElement('div'));
                    this.buttonWrap.appendChild(this.button = document.createElement('div'));
                    this.slider.style.height =
                        this.slider.style.borderRadius = '.5em';
                    this.slider.style.background = 'rgb(192,192,192)';
                    this.slider.style.margin = '.4em 0 .1em';
                    this.slider.style.boxShadow = 'inset .125em .125em .125em rgba(0,0,0,.5), inset -.125em -.125em .125em rgba(255,255,255,.5)';
                    this.slider.style.position = 'relative';
                    this.slider.style.pointerEvents = 'auto';
                    this.slider.dataset.slider = '';
                    this.slider.style.paddingRight =
                        this.button.style.width =
                            this.button.style.height =
                                this.button.style.borderRadius = '1.1em';
                    this.button.style.position = 'absolute';
                    this.button.style.left = '0';
                    this.button.style.top = '-.3em';
                    this.button.style.background = '#fff';
                    this.button.style.boxShadow = 'inset .3em .3em .2em -.2em rgba(255,255,255,.9), inset -.3em -.3em .2em -.2em rgba(0,0,0,.9), inset 0 0 0 .1em #777';
                    this.button.dataset.button = '';
                }
                this.stage.ui.appendChild(this.el);
            }
        }
        sb2.Scratch2VariableWatcher = Scratch2VariableWatcher;
        class Scratch2Stage extends P.core.Stage {
            constructor() {
                super(...arguments);
                this.dragging = {};
                this.defaultWatcherX = 10;
                this.defaultWatcherY = 10;
            }
            lookupVariable(name) {
                return this.vars[name];
            }
            createVariableWatcher(target, variableName) {
                const x = this.defaultWatcherX;
                const y = this.defaultWatcherY;
                this.defaultWatcherY += 26;
                if (this.defaultWatcherY >= 450) {
                    this.defaultWatcherY = 10;
                    this.defaultWatcherX += 150;
                }
                return new P.sb2.Scratch2VariableWatcher(this, target.name, {
                    cmd: 'getVar:',
                    param: variableName,
                    x,
                    y,
                });
            }
            say(text, thinking) {
                // Stage cannot say things in Scratch 2.
                return ++this.sayId;
            }
            updateBubble() {
                // Stage cannot say things in Scratch 2.
            }
            watcherStart(id, t, e) {
                var p = e.target;
                while (p && p.dataset.watcher == null)
                    p = p.parentElement;
                if (!p)
                    return;
                var w = this.allWatchers[p.dataset.watcher];
                this.dragging[id] = {
                    watcher: w,
                    offset: (e.target.dataset.button == null ? -w.button.offsetWidth / 2 | 0 : w.button.getBoundingClientRect().left - t.clientX) - w.slider.getBoundingClientRect().left
                };
            }
            watcherMove(id, t, e) {
                var d = this.dragging[id];
                if (!d)
                    return;
                var w = d.watcher;
                var sw = w.slider.offsetWidth;
                var bw = w.button.offsetWidth;
                var value = w.sliderMin + Math.max(0, Math.min(1, (t.clientX + d.offset) / (sw - bw))) * (w.sliderMax - w.sliderMin);
                w.target.vars[w.param] = w.isDiscrete ? Math.round(value) : Math.round(value * 100) / 100;
                w.update();
                e.preventDefault();
            }
            watcherEnd(id, t, e) {
                this.watcherMove(id, t, e);
                delete this.dragging[id];
            }
            ontouch(event, touch) {
                const target = event.target;
                if (target.dataset.button != null || target.dataset.slider != null) {
                    this.watcherStart(touch.identifier, touch, event);
                }
            }
            onmousedown(e) {
                const target = e.target;
                if (target.dataset.button != null || target.dataset.slider != null) {
                    this.watcherStart('mouse', e, e);
                }
            }
            onmousemove(e) {
                this.watcherMove('mouse', e, e);
            }
            onmouseup(e) {
                this.watcherEnd('mouse', e, e);
            }
        }
        sb2.Scratch2Stage = Scratch2Stage;
        class Scratch2Sprite extends P.core.Sprite {
            lookupVariable(name) {
                return this.vars[name];
            }
            _clone() {
                return new Scratch2Sprite(this.stage);
            }
        }
        sb2.Scratch2Sprite = Scratch2Sprite;
        // loads an image from a URL
        function loadImage(url) {
            P.IO.progressHooks.new();
            var image = new Image();
            image.crossOrigin = 'anonymous';
            return new Promise((resolve, reject) => {
                image.onload = function () {
                    P.IO.progressHooks.end();
                    resolve(image);
                };
                image.onerror = function (err) {
                    reject('Failed to load image: ' + image.src);
                };
                image.src = url;
            });
        }
        sb2.loadImage = loadImage;
        // Loads a .sb2 file from an ArrayBuffer containing the .sb2 file
        function loadSB2Project(arrayBuffer) {
            return JSZip.loadAsync(arrayBuffer)
                .then((zip) => {
                zipArchive = zip;
                return zip.file('project.json').async('text');
            })
                .then((text) => {
                const project = JSON.parse(text);
                return loadProject(project);
            });
        }
        sb2.loadSB2Project = loadSB2Project;
        // Loads a project on the scratch.mit.edu website from its project.json
        function loadProject(data) {
            var children;
            var stage;
            return loadFonts()
                .then(() => Promise.all([
                P.audio.loadSoundbank(),
                loadArray(data.children, loadObject).then((c) => children = c),
                loadBase(data, true).then((s) => stage = s),
            ]))
                .then(() => {
                children = children.filter((i) => i);
                children.forEach((c) => c.stage = stage);
                var sprites = children.filter((i) => i instanceof Scratch2Sprite);
                var watchers = children.filter((i) => i instanceof Scratch2VariableWatcher);
                stage.children = sprites;
                stage.allWatchers = watchers;
                stage.allWatchers.forEach((w) => w.init());
                stage.updateBackdrop();
                P.sb2.compiler.compile(stage);
                return stage;
            });
        }
        sb2.loadProject = loadProject;
        function loadBase(data, isStage = false) {
            var costumes;
            var sounds;
            return Promise.all([
                loadArray(data.costumes, loadCostume).then((c) => costumes = c),
                loadArray(data.sounds, loadSound).then((s) => sounds = s),
            ]).then(() => {
                const variables = {};
                if (data.variables) {
                    for (const variable of data.variables) {
                        if (variable.isPeristent) {
                            throw new Error('Cloud variables are not supported');
                        }
                        variables[variable.name] = variable.value;
                    }
                }
                const lists = {};
                if (data.lists) {
                    for (const list of data.lists) {
                        if (list.isPeristent) {
                            throw new Error('Cloud lists are not supported');
                        }
                        lists[list.listName] = list.contents;
                    }
                }
                // Dirty hack to construct a target with a null stage
                const object = new (isStage ? Scratch2Stage : Scratch2Sprite)(null);
                object.name = data.objName;
                object.vars = variables;
                object.lists = lists;
                object.costumes = costumes;
                object.currentCostumeIndex = data.currentCostumeIndex;
                sounds.forEach((sound) => sound && object.addSound(sound));
                if (isStage) {
                }
                else {
                    const sprite = object;
                    sprite.scratchX = data.scratchX;
                    sprite.scratchY = data.scratchY;
                    sprite.direction = data.direction;
                    sprite.isDraggable = data.isDraggable;
                    sprite.rotationStyle = P.utils.parseRotationStyle(data.rotationStyle);
                    sprite.scale = data.scale;
                    sprite.visible = data.visible;
                }
                // We store the scripts on the Sprite so the compiler can find them easier
                // TODO: to something different?
                object.scripts = data.scripts || [];
                return object;
            });
        }
        sb2.loadBase = loadBase;
        // A weird mix of Array.map and Promise.all
        function loadArray(data, process) {
            return Promise.all((data || []).map((i, ind) => process(i, ind)));
        }
        sb2.loadArray = loadArray;
        function loadFonts() {
            return P.fonts.loadScratch2();
        }
        sb2.loadFonts = loadFonts;
        function loadObject(data) {
            if (data.cmd) {
                return loadVariableWatcher(data);
            }
            else if (data.listName) {
                // TODO: list watcher
            }
            else {
                return loadBase(data);
            }
        }
        sb2.loadObject = loadObject;
        function loadVariableWatcher(data) {
            const targetName = data.target;
            const watcher = new Scratch2VariableWatcher(null, targetName, data);
            return watcher;
        }
        sb2.loadVariableWatcher = loadVariableWatcher;
        function loadCostume(data, index) {
            const promises = [
                loadMD5(data.baseLayerMD5, data.baseLayerID)
                    .then((asset) => data.$image = asset)
            ];
            if (data.textLayerMD5) {
                promises.push(loadMD5(data.textLayerMD5, data.textLayerID)
                    .then((asset) => data.$text = asset));
            }
            return Promise.all(promises)
                .then((layers) => {
                var image;
                if (layers.length > 1) {
                    image = document.createElement('canvas');
                    const ctx = image.getContext('2d');
                    image.width = Math.max(layers[0].width, 1);
                    image.height = Math.max(layers[0].height, 1);
                    for (const layer of layers) {
                        ctx.drawImage(layer, 0, 0);
                    }
                }
                else {
                    image = layers[0];
                }
                return new P.core.Costume({
                    index: index,
                    bitmapResolution: data.bitmapResolution,
                    name: data.costumeName,
                    rotationCenterX: data.rotationCenterX,
                    rotationCenterY: data.rotationCenterY,
                    source: image,
                });
            });
        }
        sb2.loadCostume = loadCostume;
        function loadSound(data) {
            return new Promise((resolve, reject) => {
                loadMD5(data.md5, data.soundID, true)
                    .then((buffer) => {
                    resolve(new P.core.Sound({
                        name: data.soundName,
                        buffer,
                    }));
                })
                    .catch((err) => {
                    resolve(null);
                    console.warn('Could not load sound: ' + err);
                });
            });
        }
        sb2.loadSound = loadSound;
        function patchSVG(svg, element) {
            const FONTS = {
                '': 'Helvetica',
                Donegal: 'Donegal One',
                Gloria: 'Gloria Hallelujah',
                Marker: 'Permanent Marker',
                Mystery: 'Mystery Quest'
            };
            const LINE_HEIGHTS = {
                Helvetica: 1.13,
                'Donegal One': 1.25,
                'Gloria Hallelujah': 1.97,
                'Permanent Marker': 1.43,
                'Mystery Quest': 1.37
            };
            if (element.nodeType !== 1)
                return;
            if (element.nodeName === 'text') {
                // Correct fonts
                var font = element.getAttribute('font-family') || '';
                font = FONTS[font] || font;
                if (font) {
                    element.setAttribute('font-family', font);
                    if (font === 'Helvetica')
                        element.style.fontWeight = 'bold';
                }
                var size = +element.getAttribute('font-size');
                if (!size) {
                    element.setAttribute('font-size', size = 18);
                }
                var bb = element.getBBox();
                var x = 4 - .6 * element.transform.baseVal.consolidate().matrix.a;
                var y = (element.getAttribute('y') - bb.y) * 1.1;
                element.setAttribute('x', x);
                element.setAttribute('y', y);
                var lines = element.textContent.split('\n');
                if (lines.length > 1) {
                    element.textContent = lines[0];
                    var lineHeight = LINE_HEIGHTS[font] || 1;
                    for (var i = 1, l = lines.length; i < l; i++) {
                        var tspan = document.createElementNS(null, 'tspan');
                        tspan.textContent = lines[i];
                        tspan.setAttribute('x', '' + x);
                        tspan.setAttribute('y', '' + (y + size * i * lineHeight));
                        element.appendChild(tspan);
                    }
                }
            }
            else if ((element.hasAttribute('x') || element.hasAttribute('y')) && element.hasAttribute('transform')) {
                element.setAttribute('x', 0);
                element.setAttribute('y', 0);
            }
            [].forEach.call(element.childNodes, patchSVG.bind(null, svg));
        }
        sb2.patchSVG = patchSVG;
        function loadSVG(source) {
            // canvg needs and actual SVG element, not the source.
            const parser = new DOMParser();
            var doc = parser.parseFromString(source, 'image/svg+xml');
            var svg = doc.documentElement;
            if (!svg.style) {
                doc = parser.parseFromString('<body>' + source, 'text/html');
                svg = doc.querySelector('svg');
            }
            svg.style.visibility = 'hidden';
            svg.style.position = 'absolute';
            svg.style.left = '-10000px';
            svg.style.top = '-10000px';
            document.body.appendChild(svg);
            const viewBox = svg.viewBox.baseVal;
            if (viewBox && (viewBox.x || viewBox.y)) {
                svg.width.baseVal.value = viewBox.width - viewBox.x;
                svg.height.baseVal.value = viewBox.height - viewBox.y;
                viewBox.x = 0;
                viewBox.y = 0;
                viewBox.width = 0;
                viewBox.height = 0;
            }
            patchSVG(svg, svg);
            document.body.removeChild(svg);
            svg.style.visibility = svg.style.position = svg.style.left = svg.style.top = '';
            // TODO: use native renderer
            return new Promise((resolve, reject) => {
                const canvas = document.createElement('canvas');
                canvg(canvas, new XMLSerializer().serializeToString(svg), {
                    ignoreMouse: true,
                    ignoreAnimation: true,
                    ignoreClear: true,
                    renderCallback: function () {
                        if (canvas.width === 0 || canvas.height === 0) {
                            resolve(new Image());
                            return;
                        }
                        resolve(canvas);
                    }
                });
            });
        }
        sb2.loadSVG = loadSVG;
        function loadMD5(hash, id, isAudio = false) {
            if (zipArchive) {
                var f = isAudio ? zipArchive.file(id + '.wav') : zipArchive.file(id + '.gif') || zipArchive.file(id + '.png') || zipArchive.file(id + '.jpg') || zipArchive.file(id + '.svg');
                hash = f.name;
            }
            const ext = hash.split('.').pop();
            if (ext === 'svg') {
                if (zipArchive) {
                    return f.async('text')
                        .then((text) => loadSVG(text));
                }
                else {
                    return new P.IO.TextRequest(ASSET_URL + hash + '/get/').load()
                        .then((text) => loadSVG(text));
                }
            }
            else if (ext === 'wav') {
                if (zipArchive) {
                    return f.async('arrayBuffer')
                        .then((buffer) => P.audio.decodeAudio(buffer));
                }
                else {
                    return new P.IO.ArrayBufferRequest(ASSET_URL + hash + '/get/').load()
                        .then((buffer) => P.audio.decodeAudio(buffer));
                }
            }
            else {
                if (zipArchive) {
                    return new Promise((resolve, reject) => {
                        var image = new Image();
                        image.onload = function () {
                            resolve(image);
                        };
                        f.async('binarystring')
                            .then((data) => {
                            image.src = 'data:image/' + (ext === 'jpg' ? 'jpeg' : ext) + ';base64,' + btoa(data);
                        });
                    });
                }
                else {
                    return loadImage(ASSET_URL + hash + '/get/');
                }
            }
        }
        sb2.loadMD5 = loadMD5;
    })(sb2 = P.sb2 || (P.sb2 = {}));
})(P || (P = {}));
// Compiler for .sb2 projects
(function (P) {
    var sb2;
    (function (sb2) {
        var compiler;
        (function (compiler) {
            var LOG_PRIMITIVES;
            // Implements a Scratch 2 procedure.
            // Scratch 2 argument references just go by index, so its very simple.
            class Scratch2Procedure extends P.core.Procedure {
                call(inputs) {
                    return inputs;
                }
            }
            compiler.Scratch2Procedure = Scratch2Procedure;
            var EVENT_SELECTORS = [
                'procDef',
                'whenClicked',
                'whenCloned',
                'whenGreenFlag',
                'whenIReceive',
                'whenKeyPressed',
                'whenSceneStarts',
                'whenSensorGreaterThan' // TODO
            ];
            var compileScripts = function (object) {
                for (var i = 0; i < object.scripts.length; i++) {
                    compiler.compileListener(object, object.scripts[i][2]);
                }
            };
            var warnings;
            var warn = function (message) {
                warnings[message] = (warnings[message] || 0) + 1;
            };
            compiler.compileListener = function (object, script) {
                if (!script[0] || EVENT_SELECTORS.indexOf(script[0][0]) === -1)
                    return;
                var nextLabel = function () {
                    return object.fns.length + fns.length;
                };
                var label = function () {
                    var id = nextLabel();
                    fns.push(source.length);
                    visual = 0;
                    return id;
                };
                var delay = function () {
                    source += 'return;\n';
                    label();
                };
                var queue = function (id) {
                    source += 'queue(' + id + ');\n';
                    source += 'return;\n';
                };
                var forceQueue = function (id) {
                    source += 'forceQueue(' + id + ');\n';
                    source += 'return;\n';
                };
                var seq = function (script) {
                    if (!script)
                        return;
                    for (var i = 0; i < script.length; i++) {
                        compile(script[i]);
                    }
                };
                var varRef = function (name) {
                    if (typeof name !== 'string') {
                        return 'getVars(' + val(name) + ')[' + val(name) + ']';
                    }
                    var o = object.stage.vars[name] !== undefined ? 'self' : 'S';
                    return o + '.vars[' + val(name) + ']';
                };
                var listRef = function (name) {
                    if (typeof name !== 'string') {
                        return 'getLists(' + val(name) + ')[' + val(name) + ']';
                    }
                    var o = object.stage.lists[name] !== undefined ? 'self' : 'S';
                    if (o === 'S' && !object.lists[name]) {
                        object.lists[name] = [];
                    }
                    return o + '.lists[' + val(name) + ']';
                };
                var param = function (name, usenum, usebool) {
                    if (typeof name !== 'string') {
                        throw new Error('Dynamic parameters are not supported');
                    }
                    if (!inputs)
                        return '0';
                    var i = inputs.indexOf(name);
                    if (i === -1) {
                        return '0';
                    }
                    var t = types[i];
                    var kind = t === '%n' || t === '%d' || t === '%c' ? 'num' :
                        t === '%b' ? 'bool' : '';
                    if (kind === 'num' && usenum) {
                        used[i] = true;
                        return 'C.numargs[' + i + ']';
                    }
                    if (kind === 'bool' && usebool) {
                        used[i] = true;
                        return 'C.boolargs[' + i + ']';
                    }
                    var v = 'C.args[' + i + ']';
                    if (usenum)
                        return '(+' + v + ' || 0)';
                    if (usebool)
                        return 'bool(' + v + ')';
                    return v;
                };
                var val2 = function (e) {
                    var v;
                    if (e[0] === 'costumeName') {
                        return 'S.getCostumeName()';
                    }
                    else if (e[0] === 'sceneName') {
                        return 'self.getCostumeName()';
                    }
                    else if (e[0] === 'readVariable') {
                        return varRef(e[1]);
                    }
                    else if (e[0] === 'contentsOfList:') {
                        return 'contentsOfList(' + listRef(e[1]) + ')';
                    }
                    else if (e[0] === 'getLine:ofList:') {
                        return 'getLineOfList(' + listRef(e[2]) + ', ' + val(e[1]) + ')';
                    }
                    else if (e[0] === 'concatenate:with:') {
                        return '("" + ' + val(e[1]) + ' + ' + val(e[2]) + ')';
                    }
                    else if (e[0] === 'letter:of:') {
                        return '(("" + ' + val(e[2]) + ')[(' + num(e[1]) + ' | 0) - 1] || "")';
                    }
                    else if (e[0] === 'answer') { /* Sensing */
                        return 'self.answer';
                    }
                    else if (e[0] === 'getAttribute:of:') {
                        return 'attribute(' + val(e[1]) + ', ' + val(e[2]) + ')';
                    }
                    else if (e[0] === 'getUserId') {
                        return '0';
                    }
                    else if (e[0] === 'getUserName') {
                        return 'self.username';
                    }
                    else {
                        warn('Undefined val: ' + e[0]);
                    }
                };
                var val = function (e, usenum, usebool) {
                    var v;
                    if (typeof e === 'number' || typeof e === 'boolean') {
                        return '' + e;
                    }
                    else if (typeof e === 'string') {
                        return '"' + e
                            .replace(/\\/g, '\\\\')
                            .replace(/\n/g, '\\n')
                            .replace(/\r/g, '\\r')
                            .replace(/"/g, '\\"')
                            .replace(/\{/g, '\\x7b')
                            .replace(/\}/g, '\\x7d') + '"';
                    }
                    else if (e[0] === 'getParam') {
                        return param(e[1], usenum, usebool);
                    }
                    else if ((v = numval(e)) != null || (v = boolval(e)) != null) {
                        return v;
                    }
                    else {
                        v = val2(e);
                        if (usenum)
                            return '(+' + v + ' || 0)';
                        if (usebool)
                            return 'bool(' + v + ')';
                        return v;
                    }
                };
                var numval = function (e) {
                    if (e[0] === 'xpos') { /* Motion */
                        return 'S.scratchX';
                    }
                    else if (e[0] === 'ypos') {
                        return 'S.scratchY';
                    }
                    else if (e[0] === 'heading') {
                        return 'S.direction';
                    }
                    else if (e[0] === 'costumeIndex') { /* Looks */
                        return '(S.currentCostumeIndex + 1)';
                    }
                    else if (e[0] === 'backgroundIndex') {
                        return '(self.currentCostumeIndex + 1)';
                    }
                    else if (e[0] === 'scale') {
                        return '(S.scale * 100)';
                    }
                    else if (e[0] === 'volume') { /* Sound */
                        return '(S.volume * 100)';
                    }
                    else if (e[0] === 'tempo') {
                        return 'self.tempoBPM';
                    }
                    else if (e[0] === 'lineCountOfList:') { /* Data */
                        return listRef(e[1]) + '.length';
                    }
                    else if (e[0] === '+') { /* Operators */
                        return '(' + num(e[1]) + ' + ' + num(e[2]) + ' || 0)';
                    }
                    else if (e[0] === '-') {
                        return '(' + num(e[1]) + ' - ' + num(e[2]) + ' || 0)';
                    }
                    else if (e[0] === '*') {
                        return '(' + num(e[1]) + ' * ' + num(e[2]) + ' || 0)';
                    }
                    else if (e[0] === '/') {
                        return '(' + num(e[1]) + ' / ' + num(e[2]) + ' || 0)';
                    }
                    else if (e[0] === 'randomFrom:to:') {
                        return 'random(' + num(e[1]) + ', ' + num(e[2]) + ')';
                    }
                    else if (e[0] === 'abs') {
                        return 'Math.abs(' + num(e[1]) + ')';
                    }
                    else if (e[0] === 'sqrt') {
                        return 'Math.sqrt(' + num(e[1]) + ')';
                    }
                    else if (e[0] === 'stringLength:') {
                        return '("" + ' + val(e[1]) + ').length';
                    }
                    else if (e[0] === '%' || e[0] === '\\\\') {
                        return 'mod(' + num(e[1]) + ', ' + num(e[2]) + ')';
                    }
                    else if (e[0] === 'rounded') {
                        return 'Math.round(' + num(e[1]) + ')';
                    }
                    else if (e[0] === 'computeFunction:of:') {
                        if (typeof e[1] !== 'object') {
                            switch ('' + e[1]) {
                                case 'abs':
                                    return 'Math.abs(' + num(e[2]) + ')';
                                case 'floor':
                                    return 'Math.floor(' + num(e[2]) + ')';
                                case 'sqrt':
                                    return 'Math.sqrt(' + num(e[2]) + ')';
                                case 'ceiling':
                                    return 'Math.ceil(' + num(e[2]) + ')';
                                case 'cos':
                                    return 'Math.cos(' + num(e[2]) + ' * Math.PI / 180)';
                                case 'sin':
                                    return 'Math.sin(' + num(e[2]) + ' * Math.PI / 180)';
                                case 'tan':
                                    return 'Math.tan(' + num(e[2]) + ' * Math.PI / 180)';
                                case 'asin':
                                    return 'Math.asin(' + num(e[2]) + ') * 180 / Math.PI';
                                case 'acos':
                                    return 'Math.acos(' + num(e[2]) + ') * 180 / Math.PI';
                                case 'atan':
                                    return 'Math.atan(' + num(e[2]) + ') * 180 / Math.PI';
                                case 'ln':
                                    return 'Math.log(' + num(e[2]) + ')';
                                case 'log':
                                    return 'Math.log(' + num(e[2]) + ') / Math.LN10';
                                case 'e ^':
                                    return 'Math.exp(' + num(e[2]) + ')';
                                case '10 ^':
                                    return 'Math.exp(' + num(e[2]) + ' * Math.LN10)';
                            }
                            return '0';
                        }
                        return 'mathFunc(' + val(e[1]) + ', ' + num(e[2]) + ')';
                    }
                    else if (e[0] === 'mouseX') { /* Sensing */
                        return 'self.mouseX';
                    }
                    else if (e[0] === 'mouseY') {
                        return 'self.mouseY';
                    }
                    else if (e[0] === 'timer') {
                        if (P.config.preciseTimers) {
                            return '((runtime.rightNow() - runtime.timerStart) / 1000)';
                        }
                        else {
                            return '((runtime.now - runtime.timerStart) / 1000)';
                        }
                    }
                    else if (e[0] === 'distanceTo:') {
                        return 'S.distanceTo(' + val(e[1]) + ')';
                        // } else if (e[0] === 'soundLevel') {
                    }
                    else if (e[0] === 'timestamp') {
                        return '((Date.now() - epoch) / 86400000)';
                    }
                    else if (e[0] === 'timeAndDate') {
                        return 'timeAndDate(' + val(e[1]) + ')';
                        // } else if (e[0] === 'sensor:') {
                    }
                };
                var DIGIT = /\d/;
                var boolval = function (e) {
                    if (e[0] === 'list:contains:') { /* Data */
                        return 'listContains(' + listRef(e[1]) + ', ' + val(e[2]) + ')';
                    }
                    else if (e[0] === '<' || e[0] === '>') { /* Operators */
                        var less;
                        var x;
                        var y;
                        if (typeof e[1] === 'string' && DIGIT.test(e[1]) || typeof e[1] === 'number') {
                            less = e[0] === '<';
                            x = e[1];
                            y = e[2];
                        }
                        else if (typeof e[2] === 'string' && DIGIT.test(e[2]) || typeof e[2] === 'number') {
                            less = e[0] === '>';
                            x = e[2];
                            y = e[1];
                        }
                        var nx = +x;
                        if (x == null || nx !== nx) {
                            return '(compare(' + val(e[1]) + ', ' + val(e[2]) + ') === ' + (e[0] === '<' ? -1 : 1) + ')';
                        }
                        return (less ? 'numLess' : 'numGreater') + '(' + nx + ', ' + val(y) + ')';
                    }
                    else if (e[0] === '=') {
                        if (typeof e[1] === 'string' && DIGIT.test(e[1]) || typeof e[1] === 'number') {
                            var x = e[1];
                            var y = e[2];
                        }
                        else if (typeof e[2] === 'string' && DIGIT.test(e[2]) || typeof e[2] === 'number') {
                            var x = e[2];
                            var y = e[1];
                        }
                        var nx = +x;
                        if (x == null || nx !== nx) {
                            return '(equal(' + val(e[1]) + ', ' + val(e[2]) + '))';
                        }
                        return '(numEqual(' + nx + ', ' + val(y) + '))';
                    }
                    else if (e[0] === '&') {
                        return '(' + bool(e[1]) + ' && ' + bool(e[2]) + ')';
                    }
                    else if (e[0] === '|') {
                        return '(' + bool(e[1]) + ' || ' + bool(e[2]) + ')';
                    }
                    else if (e[0] === 'not') {
                        return '!' + bool(e[1]) + '';
                    }
                    else if (e[0] === 'mousePressed') { /* Sensing */
                        return 'self.mousePressed';
                    }
                    else if (e[0] === 'touching:') {
                        return 'S.touching(' + val(e[1]) + ')';
                    }
                    else if (e[0] === 'touchingColor:') {
                        return 'S.touchingColor(' + val(e[1]) + ')';
                    }
                    else if (e[0] === 'color:sees:') {
                        return 'S.colorTouchingColor(' + val(e[1]) + ', ' + val(e[2]) + ')';
                    }
                    else if (e[0] === 'keyPressed:') {
                        var v = typeof e[1] === 'object' ?
                            'getKeyCode(' + val(e[1]) + ')' : val(P.runtime.getKeyCode(e[1]));
                        return '!!self.keys[' + v + ']';
                        // } else if (e[0] === 'isLoud') {
                        // } else if (e[0] === 'sensorPressed:') {
                    }
                };
                var bool = function (e) {
                    if (typeof e === 'boolean') {
                        return e;
                    }
                    if (typeof e === 'number' || typeof e === 'string') {
                        return +e !== 0 && e !== '' && e !== 'false';
                    }
                    var v = boolval(e);
                    return v != null ? v : val(e, false, true);
                };
                var num = function (e) {
                    if (typeof e === 'number') {
                        return e || 0;
                    }
                    if (typeof e === 'boolean' || typeof e === 'string') {
                        return +e || 0;
                    }
                    var v = numval(e);
                    return v != null ? v : val(e, true);
                };
                var beatHead = function (dur) {
                    source += 'save();\n';
                    source += 'R.start = runtime.now;\n';
                    source += 'R.duration = ' + num(dur) + ' * 60 / self.tempoBPM;\n';
                    source += 'var first = true;\n';
                };
                var beatTail = function () {
                    var id = label();
                    source += 'if (runtime.now - R.start < R.duration * 1000 || first) {\n';
                    source += '  var first;\n';
                    forceQueue(id);
                    source += '}\n';
                    source += 'restore();\n';
                };
                var wait = function (dur) {
                    source += 'save();\n';
                    source += 'R.start = runtime.now;\n';
                    source += 'R.duration = ' + dur + ';\n';
                    source += 'var first = true;\n';
                    var id = label();
                    source += 'if (runtime.now - R.start < R.duration * 1000 || first) {\n';
                    source += '  var first;\n';
                    forceQueue(id);
                    source += '}\n';
                    source += 'restore();\n';
                };
                var noRGB = '';
                noRGB += 'if (S.penCSS) {\n';
                noRGB += '  var hsl = rgb2hsl(S.penColor & 0xffffff);\n';
                noRGB += '  S.penHue = hsl[0];\n';
                noRGB += '  S.penSaturation = hsl[1];\n';
                noRGB += '  S.penLightness = hsl[2];\n';
                noRGB += '  S.penCSS = null;';
                noRGB += '}\n';
                var visual = 0;
                var compile = function (block) {
                    if (LOG_PRIMITIVES) {
                        source += 'console.log(' + val(block[0]) + ');\n';
                    }
                    if (['turnRight:', 'turnLeft:', 'heading:', 'pointTowards:', 'setRotationStyle', 'lookLike:', 'nextCostume', 'say:duration:elapsed:from:', 'say:', 'think:duration:elapsed:from:', 'think:', 'changeGraphicEffect:by:', 'setGraphicEffect:to:', 'filterReset', 'changeSizeBy:', 'setSizeTo:', 'comeToFront', 'goBackByLayers:'].indexOf(block[0]) !== -1) {
                        if (visual < 2) {
                            source += 'if (S.visible) VISUAL = true;\n';
                            visual = 2;
                        }
                        else if (P.config.debug)
                            source += '/* visual: 2 */\n';
                    }
                    else if (['forward:', 'gotoX:y:', 'gotoSpriteOrMouse:', 'changeXposBy:', 'xpos:', 'changeYposBy:', 'ypos:', 'bounceOffEdge', 'glideSecs:toX:y:elapsed:from:'].indexOf(block[0]) !== -1) {
                        if (visual < 1) {
                            source += 'if (S.visible || S.isPenDown) VISUAL = true;\n';
                            visual = 1;
                        }
                        else if (P.config.debug)
                            source += '/* visual: 1 */\n';
                    }
                    else if (['showBackground:', 'startScene', 'nextBackground', 'nextScene', 'startSceneAndWait', 'show', 'hide', 'putPenDown', 'stampCostume', 'showVariable:', 'hideVariable:', 'doAsk', 'setVolumeTo:', 'changeVolumeBy:', 'setTempoTo:', 'changeTempoBy:'].indexOf(block[0]) !== -1) {
                        if (visual < 3) {
                            source += 'VISUAL = true;\n';
                            visual = 3;
                        }
                        else if (P.config.debug)
                            source += '/* visual: 3 */\n';
                    }
                    if (block[0] === 'forward:') { /* Motion */
                        source += 'S.forward(' + num(block[1]) + ');\n';
                    }
                    else if (block[0] === 'turnRight:') {
                        source += 'S.setDirection(S.direction + ' + num(block[1]) + ');\n';
                    }
                    else if (block[0] === 'turnLeft:') {
                        source += 'S.setDirection(S.direction - ' + num(block[1]) + ');\n';
                    }
                    else if (block[0] === 'heading:') {
                        source += 'S.setDirection(' + num(block[1]) + ');\n';
                    }
                    else if (block[0] === 'pointTowards:') {
                        source += 'S.pointTowards(' + val(block[1]) + ');\n';
                    }
                    else if (block[0] === 'gotoX:y:') {
                        source += 'S.moveTo(' + num(block[1]) + ', ' + num(block[2]) + ');\n';
                    }
                    else if (block[0] === 'gotoSpriteOrMouse:') {
                        source += 'S.gotoObject(' + val(block[1]) + ');\n';
                    }
                    else if (block[0] === 'changeXposBy:') {
                        source += 'S.moveTo(S.scratchX + ' + num(block[1]) + ', S.scratchY);\n';
                    }
                    else if (block[0] === 'xpos:') {
                        source += 'S.moveTo(' + num(block[1]) + ', S.scratchY);\n';
                    }
                    else if (block[0] === 'changeYposBy:') {
                        source += 'S.moveTo(S.scratchX, S.scratchY + ' + num(block[1]) + ');\n';
                    }
                    else if (block[0] === 'ypos:') {
                        source += 'S.moveTo(S.scratchX, ' + num(block[1]) + ');\n';
                    }
                    else if (block[0] === 'bounceOffEdge') {
                        source += 'S.bounceOffEdge();\n';
                    }
                    else if (block[0] === 'setRotationStyle') {
                        source += 'S.rotationStyle = P.utils.parseRotationStyle(' + val(block[1]) + ');\n';
                    }
                    else if (block[0] === 'lookLike:') { /* Looks */
                        source += 'S.setCostume(' + val(block[1]) + ');\n';
                    }
                    else if (block[0] === 'nextCostume') {
                        source += 'S.showNextCostume();\n';
                    }
                    else if (block[0] === 'showBackground:' ||
                        block[0] === 'startScene') {
                        source += 'self.setCostume(' + val(block[1]) + ');\n';
                        source += 'var threads = sceneChange();\n';
                        source += 'if (threads.indexOf(BASE) !== -1) {return;}\n';
                    }
                    else if (block[0] === 'nextBackground' ||
                        block[0] === 'nextScene') {
                        source += 'S.showNextCostume();\n';
                        source += 'var threads = sceneChange();\n';
                        source += 'if (threads.indexOf(BASE) !== -1) {return;}\n';
                    }
                    else if (block[0] === 'startSceneAndWait') {
                        source += 'save();\n';
                        source += 'self.setCostume(' + val(block[1]) + ');\n';
                        source += 'R.threads = sceneChange();\n';
                        source += 'if (R.threads.indexOf(BASE) !== -1) {return;}\n';
                        var id = label();
                        source += 'if (!running(R.threads)) {\n';
                        forceQueue(id);
                        source += '}\n';
                        source += 'restore();\n';
                    }
                    else if (block[0] === 'say:duration:elapsed:from:') {
                        source += 'save();\n';
                        source += 'R.id = S.say(' + val(block[1]) + ', false);\n';
                        source += 'R.start = runtime.now;\n';
                        source += 'R.duration = ' + num(block[2]) + ';\n';
                        var id = label();
                        source += 'if (runtime.now - R.start < R.duration * 1000) {\n';
                        forceQueue(id);
                        source += '}\n';
                        source += 'if (S.sayId === R.id) {\n';
                        source += '  S.say("");\n';
                        source += '}\n';
                        source += 'restore();\n';
                    }
                    else if (block[0] === 'say:') {
                        source += 'S.say(' + val(block[1]) + ', false);\n';
                    }
                    else if (block[0] === 'think:duration:elapsed:from:') {
                        source += 'save();\n';
                        source += 'R.id = S.say(' + val(block[1]) + ', true);\n';
                        source += 'R.start = runtime.now;\n';
                        source += 'R.duration = ' + num(block[2]) + ';\n';
                        var id = label();
                        source += 'if (runtime.now - R.start < R.duration * 1000) {\n';
                        forceQueue(id);
                        source += '}\n';
                        source += 'if (S.sayId === R.id) {\n';
                        source += '  S.say("");\n';
                        source += '}\n';
                        source += 'restore();\n';
                    }
                    else if (block[0] === 'think:') {
                        source += 'S.say(' + val(block[1]) + ', true);\n';
                    }
                    else if (block[0] === 'changeGraphicEffect:by:') {
                        source += 'S.changeFilter(' + val(block[1]) + ', ' + num(block[2]) + ');\n';
                    }
                    else if (block[0] === 'setGraphicEffect:to:') {
                        source += 'S.setFilter(' + val(block[1]) + ', ' + num(block[2]) + ');\n';
                    }
                    else if (block[0] === 'filterReset') {
                        source += 'S.resetFilters();\n';
                    }
                    else if (block[0] === 'changeSizeBy:') {
                        source += 'var f = S.scale + ' + num(block[1]) + ' / 100;\n';
                        source += 'S.scale = f < 0 ? 0 : f;\n';
                    }
                    else if (block[0] === 'setSizeTo:') {
                        source += 'var f = ' + num(block[1]) + ' / 100;\n';
                        source += 'S.scale = f < 0 ? 0 : f;\n';
                    }
                    else if (block[0] === 'show') {
                        source += 'S.visible = true;\n';
                        source += 'if (S.saying) S.updateBubble();\n';
                    }
                    else if (block[0] === 'hide') {
                        source += 'S.visible = false;\n';
                        source += 'if (S.saying) S.updateBubble();\n';
                    }
                    else if (block[0] === 'comeToFront') {
                        source += 'var i = self.children.indexOf(S);\n';
                        source += 'if (i !== -1) self.children.splice(i, 1);\n';
                        source += 'self.children.push(S);\n';
                    }
                    else if (block[0] === 'goBackByLayers:') {
                        source += 'var i = self.children.indexOf(S);\n';
                        source += 'if (i !== -1) {\n';
                        source += '  self.children.splice(i, 1);\n';
                        source += '  self.children.splice(Math.max(0, i - ' + num(block[1]) + '), 0, S);\n';
                        source += '}\n';
                        // } else if (block[0] === 'setVideoState') {
                        // } else if (block[0] === 'setVideoTransparency') {
                    }
                    else if (block[0] === 'playSound:') { /* Sound */
                        if (P.audio.context) {
                            source += 'var sound = S.getSound(' + val(block[1]) + ');\n';
                            source += 'if (sound) playSound(sound);\n';
                        }
                    }
                    else if (block[0] === 'doPlaySoundAndWait') {
                        if (P.audio.context) {
                            source += 'var sound = S.getSound(' + val(block[1]) + ');\n';
                            source += 'if (sound) {\n';
                            source += '  playSound(sound);\n';
                            wait('sound.duration');
                            source += '}\n';
                        }
                    }
                    else if (block[0] === 'stopAllSounds') {
                        if (P.audio.context) {
                            source += 'self.stopAllSounds();\n';
                        }
                        // } else if (block[0] === 'drum:duration:elapsed:from:') {
                    }
                    else if (block[0] === 'playDrum') {
                        beatHead(block[2]);
                        if (P.audio.context) {
                            source += 'playSpan(DRUMS[Math.round(' + num(block[1]) + ') - 1] || DRUMS[2], 60, 10);\n';
                        }
                        beatTail();
                    }
                    else if (block[0] === 'rest:elapsed:from:') {
                        beatHead(block[1]);
                        beatTail();
                    }
                    else if (block[0] === 'noteOn:duration:elapsed:from:') {
                        beatHead(block[2]);
                        if (P.audio.context) {
                            source += 'playNote(' + num(block[1]) + ', R.duration);\n';
                        }
                        beatTail();
                        // } else if (block[0] === 'midiInstrument:') {
                    }
                    else if (block[0] === 'instrument:') {
                        source += 'S.instrument = Math.max(0, Math.min(INSTRUMENTS.length - 1, ' + num(block[1]) + ' - 1)) | 0;';
                    }
                    else if (block[0] === 'changeVolumeBy:' || block[0] === 'setVolumeTo:') {
                        source += 'S.volume = Math.min(1, Math.max(0, ' + (block[0] === 'changeVolumeBy:' ? 'S.volume + ' : '') + num(block[1]) + ' / 100));\n';
                        source += 'if (S.node) S.node.gain.setValueAtTime(S.volume, audioContext.currentTime);\n';
                        source += 'for (var sounds = S.sounds, i = sounds.length; i--;) {\n';
                        source += '  var sound = sounds[i];\n';
                        source += '  if (sound.node && sound.target === S) {\n';
                        source += '    sound.node.gain.setValueAtTime(S.volume, audioContext.currentTime);\n';
                        source += '  }\n';
                        source += '}\n';
                    }
                    else if (block[0] === 'changeTempoBy:') {
                        source += 'self.tempoBPM += ' + num(block[1]) + ';\n';
                    }
                    else if (block[0] === 'setTempoTo:') {
                        source += 'self.tempoBPM = ' + num(block[1]) + ';\n';
                    }
                    else if (block[0] === 'clearPenTrails') { /* Pen */
                        source += 'self.clearPen();\n';
                    }
                    else if (block[0] === 'putPenDown') {
                        source += 'S.isPenDown = true;\n';
                        source += 'S.dotPen();\n';
                    }
                    else if (block[0] === 'putPenUp') {
                        source += 'S.isPenDown = false;\n';
                    }
                    else if (block[0] === 'penColor:') {
                        source += 'var c = ' + num(block[1]) + ';\n';
                        source += 'S.penColor = c;\n';
                        source += 'var a = (c >> 24 & 0xff) / 0xff;\n';
                        source += 'S.penCSS = "rgba(" + (c >> 16 & 0xff) + "," + (c >> 8 & 0xff) + "," + (c & 0xff) + ", " + (a || 1) + ")";\n';
                    }
                    else if (block[0] === 'setPenHueTo:') {
                        source += noRGB;
                        source += 'S.penHue = ' + num(block[1]) + ' * 360 / 200;\n';
                        source += 'S.penSaturation = 100;\n';
                    }
                    else if (block[0] === 'changePenHueBy:') {
                        source += noRGB;
                        source += 'S.penHue += ' + num(block[1]) + ' * 360 / 200;\n';
                        source += 'S.penSaturation = 100;\n';
                    }
                    else if (block[0] === 'setPenShadeTo:') {
                        source += noRGB;
                        source += 'S.penLightness = ' + num(block[1]) + ' % 200;\n';
                        source += 'if (S.penLightness < 0) S.penLightness += 200;\n';
                        source += 'S.penSaturation = 100;\n';
                    }
                    else if (block[0] === 'changePenShadeBy:') {
                        source += noRGB;
                        source += 'S.penLightness = (S.penLightness + ' + num(block[1]) + ') % 200;\n';
                        source += 'if (S.penLightness < 0) S.penLightness += 200;\n';
                        source += 'S.penSaturation = 100;\n';
                    }
                    else if (block[0] === 'penSize:') {
                        source += 'var f = ' + num(block[1]) + ';\n';
                        source += 'S.penSize = f < 1 ? 1 : f;\n';
                    }
                    else if (block[0] === 'changePenSizeBy:') {
                        source += 'var f = S.penSize + ' + num(block[1]) + ';\n';
                        source += 'S.penSize = f < 1 ? 1 : f;\n';
                    }
                    else if (block[0] === 'stampCostume') {
                        source += 'S.stamp();\n';
                    }
                    else if (block[0] === 'setVar:to:') { /* Data */
                        source += varRef(block[1]) + ' = ' + val(block[2]) + ';\n';
                    }
                    else if (block[0] === 'changeVar:by:') {
                        var ref = varRef(block[1]);
                        source += ref + ' = (+' + ref + ' || 0) + ' + num(block[2]) + ';\n';
                    }
                    else if (block[0] === 'append:toList:') {
                        source += 'appendToList(' + listRef(block[2]) + ', ' + val(block[1]) + ');\n';
                    }
                    else if (block[0] === 'deleteLine:ofList:') {
                        source += 'deleteLineOfList(' + listRef(block[2]) + ', ' + val(block[1]) + ');\n';
                    }
                    else if (block[0] === 'insert:at:ofList:') {
                        source += 'insertInList(' + listRef(block[3]) + ', ' + val(block[2]) + ', ' + val(block[1]) + ');\n';
                    }
                    else if (block[0] === 'setLine:ofList:to:') {
                        source += 'setLineOfList(' + listRef(block[2]) + ', ' + val(block[1]) + ', ' + val(block[3]) + ');\n';
                    }
                    else if (block[0] === 'showVariable:' || block[0] === 'hideVariable:') {
                        var isShow = block[0] === 'showVariable:';
                        if (typeof block[1] !== 'string') {
                            throw new Error('Dynamic variables are not supported');
                        }
                        var o = object.vars[block[1]] !== undefined ? 'S' : 'self';
                        source += o + '.showVariable(' + val(block[1]) + ', ' + isShow + ');\n';
                        // } else if (block[0] === 'showList:') {
                        // } else if (block[0] === 'hideList:') {
                    }
                    else if (block[0] === 'broadcast:') { /* Control */
                        source += 'var threads = broadcast(' + val(block[1]) + ');\n';
                        source += 'if (threads.indexOf(BASE) !== -1) {return;}\n';
                    }
                    else if (block[0] === 'call') {
                        if (P.config.debug && block[1] === 'phosphorus: debug') {
                            source += 'debugger;\n';
                        }
                        else {
                            source += 'call(S.procedures[' + val(block[1]) + '], ' + nextLabel() + ', [';
                            for (var i = 2; i < block.length; i++) {
                                if (i > 2) {
                                    source += ', ';
                                }
                                source += val(block[i]);
                            }
                            source += ']);\n';
                            delay();
                        }
                    }
                    else if (block[0] === 'doBroadcastAndWait') {
                        source += 'save();\n';
                        source += 'R.threads = broadcast(' + val(block[1]) + ');\n';
                        source += 'if (R.threads.indexOf(BASE) !== -1) {return;}\n';
                        var id = label();
                        source += 'if (running(R.threads)) {\n';
                        forceQueue(id);
                        source += '}\n';
                        source += 'restore();\n';
                    }
                    else if (block[0] === 'doForever') {
                        var id = label();
                        seq(block[1]);
                        forceQueue(id);
                    }
                    else if (block[0] === 'doForeverIf') {
                        var id = label();
                        source += 'if (' + bool(block[1]) + ') {\n';
                        seq(block[2]);
                        source += '}\n';
                        forceQueue(id);
                        // } else if (block[0] === 'doForLoop') {
                    }
                    else if (block[0] === 'doIf') {
                        source += 'if (' + bool(block[1]) + ') {\n';
                        seq(block[2]);
                        source += '}\n';
                    }
                    else if (block[0] === 'doIfElse') {
                        source += 'if (' + bool(block[1]) + ') {\n';
                        seq(block[2]);
                        source += '} else {\n';
                        seq(block[3]);
                        source += '}\n';
                    }
                    else if (block[0] === 'doRepeat') {
                        source += 'save();\n';
                        source += 'R.count = ' + num(block[1]) + ';\n';
                        var id = label();
                        source += 'if (R.count >= 0.5) {\n';
                        source += '  R.count -= 1;\n';
                        seq(block[2]);
                        queue(id);
                        source += '} else {\n';
                        source += '  restore();\n';
                        source += '}\n';
                    }
                    else if (block[0] === 'doReturn') {
                        source += 'endCall();\n';
                        source += 'return;\n';
                    }
                    else if (block[0] === 'doUntil') {
                        var id = label();
                        source += 'if (!' + bool(block[1]) + ') {\n';
                        seq(block[2]);
                        queue(id);
                        source += '}\n';
                    }
                    else if (block[0] === 'doWhile') {
                        var id = label();
                        source += 'if (' + bool(block[1]) + ') {\n';
                        seq(block[2]);
                        queue(id);
                        source += '}\n';
                    }
                    else if (block[0] === 'doWaitUntil') {
                        var id = label();
                        source += 'if (!' + bool(block[1]) + ') {\n';
                        forceQueue(id);
                        source += '}\n';
                    }
                    else if (block[0] === 'glideSecs:toX:y:elapsed:from:') {
                        source += 'save();\n';
                        source += 'R.start = runtime.now;\n';
                        source += 'R.duration = ' + num(block[1]) + ';\n';
                        source += 'R.baseX = S.scratchX;\n';
                        source += 'R.baseY = S.scratchY;\n';
                        source += 'R.deltaX = ' + num(block[2]) + ' - S.scratchX;\n';
                        source += 'R.deltaY = ' + num(block[3]) + ' - S.scratchY;\n';
                        var id = label();
                        source += 'var f = (runtime.now - R.start) / (R.duration * 1000);\n';
                        source += 'if (f > 1 || isNaN(f)) f = 1;\n';
                        source += 'S.moveTo(R.baseX + f * R.deltaX, R.baseY + f * R.deltaY);\n';
                        source += 'if (f < 1) {\n';
                        forceQueue(id);
                        source += '}\n';
                        source += 'restore();\n';
                    }
                    else if (block[0] === 'stopAll') {
                        source += 'runtime.stopAll();\n';
                        source += 'return;\n';
                    }
                    else if (block[0] === 'stopScripts') {
                        source += 'switch (' + val(block[1]) + ') {\n';
                        source += '  case "all":\n';
                        source += '    runtime.stopAll();\n';
                        source += '    return;\n';
                        source += '  case "this script":\n';
                        source += '    endCall();\n';
                        source += '    return;\n';
                        source += '  case "other scripts in sprite":\n';
                        source += '  case "other scripts in stage":\n';
                        source += '    for (var i = 0; i < runtime.queue.length; i++) {\n';
                        source += '      if (i !== THREAD && runtime.queue[i] && runtime.queue[i].sprite === S) {\n';
                        source += '        runtime.queue[i] = undefined;\n';
                        source += '      }\n';
                        source += '    }\n';
                        source += '    break;\n';
                        source += '}\n';
                    }
                    else if (block[0] === 'wait:elapsed:from:') {
                        wait(num(block[1]));
                    }
                    else if (block[0] === 'warpSpeed') {
                        source += 'WARP++;\n';
                        seq(block[1]);
                        source += 'WARP--;\n';
                    }
                    else if (block[0] === 'createCloneOf') {
                        source += 'clone(' + val(block[1]) + ');\n';
                    }
                    else if (block[0] === 'deleteClone') {
                        source += 'if (S.isClone) {\n';
                        source += '  S.remove();\n';
                        source += '  var i = self.children.indexOf(S);\n';
                        source += '  if (i !== -1) self.children.splice(i, 1);\n';
                        source += '  for (var i = 0; i < runtime.queue.length; i++) {\n';
                        source += '    if (runtime.queue[i] && runtime.queue[i].sprite === S) {\n';
                        source += '      runtime.queue[i] = undefined;\n';
                        source += '    }\n';
                        source += '  }\n';
                        source += '  return;\n';
                        source += '}\n';
                    }
                    else if (block[0] === 'doAsk') { /* Sensing */
                        source += 'R.id = self.nextPromptId++;\n';
                        var id = label();
                        source += 'if (self.promptId < R.id) {\n';
                        forceQueue(id);
                        source += '}\n';
                        source += 'S.ask(' + val(block[1]) + ');\n';
                        var id = label();
                        source += 'if (self.promptId === R.id) {\n';
                        forceQueue(id);
                        source += '}\n';
                    }
                    else if (block[0] === 'timerReset') {
                        source += 'runtime.timerStart = runtime.now;\n';
                    }
                    else {
                        warn('Undefined command: ' + block[0]);
                    }
                };
                var source = '';
                var startfn = object.fns.length;
                var fns = [0];
                if (script[0][0] === 'procDef') {
                    var inputs = script[0][2];
                    var types = script[0][1].match(/%[snmdcb]/g) || [];
                    var used = [];
                }
                for (let i = 1; i < script.length; i++) {
                    compile(script[i]);
                }
                if (script[0][0] === 'procDef') {
                    let pre = '';
                    for (let i = types.length; i--;) {
                        // We know `used` is defined at this point, but typescript doesn't.
                        if (used[i]) {
                            const t = types[i];
                            if (t === '%d' || t === '%n' || t === '%c') {
                                pre += 'C.numargs[' + i + '] = +C.args[' + i + '] || 0;\n';
                            }
                            else if (t === '%b') {
                                pre += 'C.boolargs[' + i + '] = bool(C.args[' + i + ']);\n';
                            }
                        }
                    }
                    source = pre + source;
                    for (let i = 1, l = fns.length; i < l; ++i) {
                        fns[i] += pre.length;
                    }
                    source += 'endCall();\n';
                    source += 'return;\n';
                }
                for (let i = 0; i < fns.length; i++) {
                    object.fns.push(P.runtime.createContinuation(source.slice(fns[i])));
                }
                var f = object.fns[startfn];
                if (script[0][0] === 'whenClicked') {
                    object.listeners.whenClicked.push(f);
                }
                else if (script[0][0] === 'whenGreenFlag') {
                    object.listeners.whenGreenFlag.push(f);
                }
                else if (script[0][0] === 'whenCloned') {
                    object.listeners.whenCloned.push(f);
                }
                else if (script[0][0] === 'whenIReceive') {
                    var key = script[0][1].toLowerCase();
                    (object.listeners.whenIReceive[key] || (object.listeners.whenIReceive[key] = [])).push(f);
                }
                else if (script[0][0] === 'whenKeyPressed') {
                    if (script[0][1] === 'any') {
                        for (var i = 128; i--;) {
                            object.listeners.whenKeyPressed[i].push(f);
                        }
                    }
                    else {
                        object.listeners.whenKeyPressed[P.runtime.getKeyCode(script[0][1])].push(f);
                    }
                }
                else if (script[0][0] === 'whenSceneStarts') {
                    var key = script[0][1].toLowerCase();
                    (object.listeners.whenSceneStarts[key] || (object.listeners.whenSceneStarts[key] = [])).push(f);
                }
                else if (script[0][0] === 'procDef') {
                    const warp = script[0][4];
                    object.procedures[script[0][1]] = new Scratch2Procedure(f, warp, inputs);
                }
                else {
                    warn('Undefined event: ' + script[0][0]);
                }
                if (P.config.debug) {
                    var variant = script[0][0];
                    if (variant === 'procDef') {
                        variant += ':' + script[0][1];
                    }
                    console.log('compiled sb2 script', variant, source);
                }
            };
            function compile(stage) {
                warnings = Object.create(null);
                compileScripts(stage);
                for (var i = 0; i < stage.children.length; i++) {
                    compileScripts(stage.children[i]);
                }
                for (var key in warnings) {
                    console.warn(key + (warnings[key] > 1 ? ' (repeated ' + warnings[key] + ' times)' : ''));
                }
            }
            compiler.compile = compile;
        })(compiler = sb2.compiler || (sb2.compiler = {}));
    })(sb2 = P.sb2 || (P.sb2 = {}));
})(P || (P = {}));
/// <reference path="phosphorus.ts" />
/// <reference path="utils.ts" />
/// <reference path="core.ts" />
/// <reference path="fonts.ts" />
/// <reference path="config.ts" />
/// <reference path="runtime.ts" />
// Scratch 3 project loader and runtime objects
var P;
(function (P) {
    var sb3;
    (function (sb3) {
        // "Scratch3*" classes implement some part of the Scratch 3 runtime.
        // "SB3*" interfaces are just types for Scratch 3 projects
        /**
         * The path to fetch remote assets from.
         * Replace $md5ext with the md5sum and the format of the asset.
         */
        sb3.ASSETS_API = 'https://assets.scratch.mit.edu/internalapi/asset/$md5ext/get/';
        // Implements a Scratch 3 Stage.
        // Adds Scratch 3 specific things such as broadcastReferences
        class Scratch3Stage extends P.core.Stage {
            createVariableWatcher(target, variableName) {
                // TODO: implement
                return null;
            }
        }
        sb3.Scratch3Stage = Scratch3Stage;
        // Implements a Scratch 3 Sprite.
        class Scratch3Sprite extends P.core.Sprite {
            _clone() {
                return new Scratch3Sprite(this.stage);
            }
        }
        sb3.Scratch3Sprite = Scratch3Sprite;
        // Implements a Scratch 3 VariableWatcher.
        // Adds Scratch 3-like styling
        class Scratch3VariableWatcher extends P.core.Watcher {
            constructor(stage, data) {
                super(stage, data.spriteName || '');
                // Unique ID
                this.id = data.id;
                // Operation code, similar to other parts of Scratch 3
                this.opcode = data.opcode;
                this.mode = data.mode;
                // Watcher options, varies by opcode.
                this.params = data.params;
                // This opcode's watcherLibrary entry.
                this.libraryEntry = P.sb3.compiler.watcherLibrary[this.opcode];
                this.x = data.x;
                this.y = data.y;
                this.visible = typeof data.visible === 'boolean' ? data.visible : true;
                this.sliderMin = data.sliderMin || 0;
                this.sliderMax = data.sliderMax || 0;
                // isDiscrete doesn't always exist
                if (typeof data.isDiscrete !== 'undefined') {
                    this.sliderStep = data.isDiscrete ? 1 : 0.01;
                }
                else {
                    this.sliderStep = 1;
                }
                // Mark ourselves as invalid if the opcode is not recognized.
                if (!this.libraryEntry) {
                    console.warn('unknown watcher', this.opcode, this);
                    this.valid = false;
                }
            }
            update() {
                if (this.visible) {
                    // Value is only updated when the value has changed to reduce useless paints in some browsers.
                    const value = this.getValue();
                    if (this.valueEl.textContent !== value) {
                        this.valueEl.textContent = this.getValue();
                    }
                }
            }
            init() {
                super.init();
                // call init() if it exists
                if (this.libraryEntry.init) {
                    this.libraryEntry.init(this);
                }
                this.updateLayout();
            }
            setVisible(visible) {
                super.setVisible(visible);
                this.updateLayout();
            }
            // Gets the label of the watcher.
            // Will include the sprite's name if any.
            // Example results are 'Sprite1: my variable' and 'timer'
            getLabel() {
                const label = this.libraryEntry.getLabel(this);
                if (!this.target.isStage) {
                    return this.targetName + ': ' + label;
                }
                return label;
            }
            // Gets the value of the watcher as a string.
            getValue() {
                const value = this.libraryEntry.evaluate(this);
                // Round off numbers to the 6th decimal
                if (typeof value === 'number') {
                    return '' + (Math.round(value * 1e6) / 1e6);
                }
                return '' + value;
            }
            // Attempts to set the value of the watcher.
            // Will silently fail if this watcher cannot be set.
            setValue(value) {
                // Not all opcodes have a set()
                if (this.libraryEntry.set) {
                    this.libraryEntry.set(this, value);
                }
            }
            // Updates or creates the layout of the watcher.
            updateLayout() {
                // If the HTML element has already been created, them simply update the CSS display property.
                if (this.containerEl) {
                    this.containerEl.style.display = this.visible ? 'flex' : 'none';
                    return;
                }
                if (!this.visible) {
                    return;
                }
                const container = document.createElement('div');
                container.classList.add('s3-watcher-container');
                container.dataset.opcode = this.opcode;
                container.style.top = (this.y / 10) + 'em';
                container.style.left = (this.x / 10) + 'em';
                const value = document.createElement('div');
                value.classList.add('s3-watcher-value');
                value.textContent = this.getValue();
                this.containerEl = container;
                this.valueEl = value;
                this.stage.ui.appendChild(container);
                const mode = this.mode;
                if (mode === 'large') {
                    container.classList.add('s3-watcher-large');
                    container.appendChild(value);
                }
                else {
                    // mode is probably 'normal' or 'slider'
                    // if it's not, then 'normal' would be a good fallback anyways.
                    const row = document.createElement('div');
                    row.classList.add('s3-watcher-row');
                    row.classList.add('s3-watcher-row-normal');
                    const label = document.createElement('div');
                    label.classList.add('s3-watcher-label');
                    label.textContent = this.getLabel();
                    row.appendChild(label);
                    row.appendChild(value);
                    container.classList.add('s3-watcher-container-normal');
                    container.appendChild(row);
                    // 'slider' is a slight variation of 'normal', just with an extra slider row.
                    if (mode === 'slider') {
                        const slider = document.createElement('div');
                        slider.classList.add('s3-watcher-row-slider');
                        const input = document.createElement('input');
                        input.type = 'range';
                        input.min = '' + this.sliderMin;
                        input.max = '' + this.sliderMax;
                        input.step = '' + this.sliderStep;
                        input.value = this.getValue();
                        input.addEventListener('input', this.sliderChanged.bind(this));
                        slider.appendChild(input);
                        container.appendChild(slider);
                    }
                }
            }
            // Handles slider input events.
            sliderChanged(e) {
                const value = +e.target.value;
                this.setValue(value);
            }
        }
        sb3.Scratch3VariableWatcher = Scratch3VariableWatcher;
        class Scratch3ListWatcher extends P.core.Watcher {
            constructor(stage, data) {
                super(stage, data.spriteName || '');
                this.domRows = [];
                this.params = data.params;
                this.x = data.x;
                this.y = data.y;
                this.visible = typeof data.visible === 'boolean' ? data.visible : true;
                this.width = data.width || 100;
                this.height = data.height || 200;
            }
            update() {
                // We're not visible, so no changes would be seen. We'd only be wasting CPU cycles.
                // If the list was modified, we'll find out after we become visible.
                if (!this.visible) {
                    return;
                }
                // Silently rest if the list has not been modified to improve performance for static lists.
                if (!this.list.modified) {
                    return;
                }
                this.list.modified = false;
                this.updateContents();
            }
            updateContents() {
                const length = this.list.length;
                if (this.domRows.length < length) {
                    while (this.domRows.length < length) {
                        const row = this.createRow();
                        this.domRows.push(row);
                        this.contentEl.appendChild(row.row);
                    }
                }
                else if (this.domRows.length > length) {
                    while (this.domRows.length > length) {
                        this.domRows.pop();
                        this.contentEl.removeChild(this.contentEl.lastChild);
                    }
                }
                for (var i = 0; i < length; i++) {
                    const { value } = this.domRows[i];
                    const rowText = '' + this.list[i];
                    if (rowText !== value.textContent) {
                        value.textContent = rowText;
                    }
                }
                const bottomLabelText = this.getBottomLabel();
                if (this.bottomLabelEl.textContent !== bottomLabelText) {
                    this.bottomLabelEl.textContent = this.getBottomLabel();
                }
            }
            init() {
                super.init();
                const listName = this.params.LIST;
                if (!(listName in this.target.lists)) {
                    // Create the list if it doesn't exist.
                    // It might be better to mark ourselves as invalid instead, but this works just fine.
                    this.target.lists[listName] = new Scratch3List();
                }
                this.list = this.target.lists[listName];
                this.target.watchers[listName] = this;
                this.updateLayout();
                if (this.visible) {
                    this.updateContents();
                }
            }
            getTopLabel() {
                return this.params.LIST;
            }
            getBottomLabel() {
                return 'length ' + this.list.length;
            }
            updateLayout() {
                if (!this.containerEl) {
                    this.createLayout();
                }
                this.containerEl.style.display = this.visible ? '' : 'none';
            }
            setVisible(visible) {
                super.setVisible(visible);
                this.updateLayout();
            }
            createRow() {
                const row = document.createElement('div');
                const index = document.createElement('div');
                const value = document.createElement('div');
                row.classList.add('s3-list-row');
                index.classList.add('s3-list-index');
                value.classList.add('s3-list-value');
                index.textContent = (this.domRows.length + 1).toString();
                row.appendChild(index);
                row.appendChild(value);
                return { row, index, value };
            }
            createLayout() {
                this.containerEl = document.createElement('div');
                this.topLabelEl = document.createElement('div');
                this.bottomLabelEl = document.createElement('div');
                this.contentEl = document.createElement('div');
                this.containerEl.style.top = (this.y / 10) + 'em';
                this.containerEl.style.left = (this.x / 10) + 'em';
                this.containerEl.style.height = (this.height / 10) + 'em';
                this.containerEl.style.width = (this.width / 10) + 'em';
                this.containerEl.classList.add('s3-list-container');
                this.topLabelEl.textContent = this.getTopLabel();
                this.topLabelEl.classList.add('s3-list-top-label');
                this.bottomLabelEl.textContent = this.getBottomLabel();
                this.bottomLabelEl.classList.add('s3-list-bottom-label');
                this.contentEl.classList.add('s3-list-content');
                this.containerEl.appendChild(this.topLabelEl);
                this.containerEl.appendChild(this.contentEl);
                this.containerEl.appendChild(this.bottomLabelEl);
                this.stage.ui.appendChild(this.containerEl);
            }
        }
        sb3.Scratch3ListWatcher = Scratch3ListWatcher;
        // Implements a Scratch 3 procedure.
        // Scratch 3 uses names as references for arguments (Scratch 2 uses indexes I believe)
        class Scratch3Procedure extends P.core.Procedure {
            call(inputs) {
                const args = {};
                for (var i = 0; i < this.inputs.length; i++) {
                    args[this.inputs[i]] = inputs[i];
                }
                return args;
            }
        }
        sb3.Scratch3Procedure = Scratch3Procedure;
        // An Array usable by the Scratch 3 compiler.
        // Implements Scratch list blocks and their behavior.
        class Scratch3List extends Array {
            constructor() {
                super(...arguments);
                this.modified = false;
            }
            // Modified toString() that functions like Scratch.
            toString() {
                var i = this.length;
                while (i--) {
                    if (('' + this[i]).length !== 1) {
                        return this.join(' ');
                    }
                }
                return this.join('');
            }
            /**
             * Determines the "real" 0-indexed index of a 1-indexed Scratch index.
             * @param index A scratch 1-indexed index, or 'random', 'any', 'last'
             * @returns The 0-indexed index, or -1
             */
            scratchIndex(index) {
                if (index === 'random' || index === 'any') {
                    return Math.floor(Math.random() * this.length);
                }
                if (index === 'last') {
                    return this.length - 1;
                }
                index = Math.floor(+index);
                if (index < 1 || index > this.length) {
                    return -1;
                }
                return index - 1;
            }
            // Deletes a line from the list.
            // index is a scratch index.
            deleteLine(index) {
                if (index === 'all') {
                    this.modified = true;
                    this.length = 0;
                    return;
                }
                index = this.scratchIndex(index);
                if (index === this.length - 1) {
                    this.modified = true;
                    this.pop();
                }
                else if (index !== -1) {
                    this.modified = true;
                    this.splice(index, 1);
                }
            }
            // Adds an item to the list.
            push(...items) {
                this.modified = true;
                return super.push(...items);
            }
            // Inserts an item at a spot in the list.
            // Index is a Scratch index.
            insert(index, value) {
                // TODO: simplify/refactor
                if (+index === 1) {
                    this.modified = true;
                    this.unshift(value);
                    return;
                }
                index = this.scratchIndex(index);
                if (index === this.length) {
                    this.modified = true;
                    this.push(value);
                }
                else if (index !== -1) {
                    this.modified = true;
                    this.splice(index, 0, value);
                }
            }
            // Sets the index of something in the list.
            set(index, value) {
                index = this.scratchIndex(index);
                if (index !== -1) {
                    this.modified = true;
                    this[index] = value;
                }
            }
        }
        sb3.Scratch3List = Scratch3List;
        // Modifies a Scratch 3 SVG to work properly in our environment.
        function patchSVG(svg) {
            // SVGs made by Scratch 3 use font names such as 'Sans Serif', which we convert to their real names.
            const FONTS = {
                'Marker': 'Knewave',
                'Handwriting': 'Handlee',
                'Curly': 'Griffy',
                'Pixel': 'Pixel',
                'Scratch': 'Scratch',
                'Serif': 'Source Serif Pro',
                'Sans Serif': 'Noto Sans',
            };
            const textElements = svg.querySelectorAll('text');
            for (var i = 0; i < textElements.length; i++) {
                const el = textElements[i];
                const font = el.getAttribute('font-family') || '';
                if (FONTS[font]) {
                    el.setAttribute('font-family', FONTS[font]);
                }
                else {
                    console.warn('unknown font', font, '(defaulting to sans-serif)');
                    // Scratch 3 replaces unknown fonts with sans serif.
                    el.setAttribute('font-family', FONTS['Sans Serif']);
                }
            }
            // Special treatment for the viewBox attribute
            if (svg.hasAttribute('viewBox')) {
                // I think viewBox is supposed to be space separated, but Scratch sometimes make comma separated ones.
                const viewBox = svg.getAttribute('viewBox').split(/ |,/).map((i) => +i);
                if (viewBox.every((i) => !isNaN(i))) {
                    const [x, y, w, h] = viewBox;
                    // Fix width/height to include the viewBox min x/y
                    svg.setAttribute('width', (w + x).toString());
                    svg.setAttribute('height', (h + y).toString());
                }
                else {
                    console.warn('weird viewBox', svg.getAttribute('viewBox'));
                }
                svg.removeAttribute('viewBox');
            }
        }
        // Implements base SB3 loading logic.
        // Needs to be extended to add file loading methods.
        // Implementations are expected to set `this.projectData` to something before calling super.load()
        class BaseSB3Loader {
            // Loads and returns a costume from its sb3 JSON data
            getImage(path, format) {
                if (format === 'svg') {
                    return this.getAsText(path)
                        .then((source) => {
                        const parser = new DOMParser();
                        const doc = parser.parseFromString(source, 'image/svg+xml');
                        const svg = doc.documentElement;
                        patchSVG(svg);
                        const canvas = document.createElement('canvas');
                        return new Promise((resolve, reject) => {
                            canvg(canvas, new XMLSerializer().serializeToString(svg), {
                                ignoreMouse: true,
                                ignoreAnimation: true,
                                ignoreClear: true,
                                renderCallback: function () {
                                    if (canvas.width === 0 || canvas.height === 0) {
                                        resolve(new Image());
                                        return;
                                    }
                                    resolve(canvas);
                                }
                            });
                        });
                    });
                }
                else {
                    return this.getAsImage(path, format);
                }
            }
            loadCostume(data, index) {
                const path = data.assetId + '.' + data.dataFormat;
                return this.getImage(path, data.dataFormat)
                    .then((image) => new P.core.Costume({
                    index: index,
                    bitmapResolution: data.bitmapResolution,
                    name: data.name,
                    rotationCenterX: data.rotationCenterX,
                    rotationCenterY: data.rotationCenterY,
                    source: image,
                }));
            }
            getAudioBuffer(path) {
                return this.getAsArrayBuffer(path)
                    .then((buffer) => P.audio.decodeAudio(buffer))
                    .catch((err) => {
                    throw new Error(`Could not load audio: ${path} (${err})`);
                });
            }
            loadSound(data) {
                return new Promise((resolve, reject) => {
                    this.getAudioBuffer(data.md5ext)
                        .then((buffer) => {
                        resolve(new P.core.Sound({
                            name: data.name,
                            buffer,
                        }));
                    })
                        .catch((err) => {
                        console.warn('Could not load sound: ' + err);
                        resolve(null);
                    });
                });
            }
            loadWatcher(data, stage) {
                if (data.mode === 'list') {
                    return new Scratch3ListWatcher(stage, data);
                }
                return new Scratch3VariableWatcher(stage, data);
            }
            loadTarget(data) {
                // dirty hack for null stage
                const target = new (data.isStage ? Scratch3Stage : Scratch3Sprite)(null);
                for (const id of Object.keys(data.variables)) {
                    const variable = data.variables[id];
                    const name = variable[0];
                    const value = variable[1];
                    target.vars[name] = value;
                }
                for (const id of Object.keys(data.lists)) {
                    const list = data.lists[id];
                    const name = list[0];
                    const content = list[1];
                    target.lists[name] = new Scratch3List().concat(content);
                }
                target.name = data.name;
                target.currentCostumeIndex = data.currentCostume;
                target.sb3data = data;
                if (target.isStage) {
                }
                else {
                    const sprite = target;
                    sprite.scratchX = data.x;
                    sprite.scratchY = data.y;
                    sprite.visible = data.visible;
                    sprite.direction = data.direction;
                    sprite.scale = data.size / 100;
                    sprite.isDraggable = data.draggable;
                    sprite.rotationStyle = P.utils.parseRotationStyle(data.rotationStyle);
                }
                const costumesPromise = Promise.all(data.costumes.map((c, i) => this.loadCostume(c, i)));
                const soundsPromise = Promise.all(data.sounds.map((c) => this.loadSound(c)));
                return Promise.all([costumesPromise, soundsPromise])
                    .then((result) => {
                    const costumes = result[0];
                    const sounds = result[1];
                    target.costumes = costumes;
                    sounds.forEach((sound) => sound && target.addSound(sound));
                    return target;
                });
            }
            loadFonts() {
                return P.fonts.loadScratch3();
            }
            load() {
                if (!this.projectData) {
                    throw new Error('invalid project data');
                }
                if (!Array.isArray(this.projectData.targets)) {
                    throw new Error('no targets');
                }
                const targets = this.projectData.targets;
                // sort targets by their layerOrder to match how they will display
                targets.sort((a, b) => a.layerOrder - b.layerOrder);
                return this.loadFonts()
                    .then(() => Promise.all(targets.map((data) => this.loadTarget(data))))
                    .then((targets) => {
                    const stage = targets.filter((i) => i.isStage)[0];
                    if (!stage) {
                        throw new Error('no stage object');
                    }
                    const sprites = targets.filter((i) => i.isSprite);
                    const watchers = this.projectData.monitors
                        .map((data) => this.loadWatcher(data, stage))
                        .filter((i) => i && i.valid);
                    sprites.forEach((sprite) => sprite.stage = stage);
                    targets.forEach((base) => new P.sb3.compiler.Compiler(base).compile());
                    stage.children = sprites;
                    stage.allWatchers = watchers;
                    watchers.forEach((watcher) => watcher.init());
                    stage.updateBackdrop();
                    return stage;
                });
            }
        }
        sb3.BaseSB3Loader = BaseSB3Loader;
        // Loads a .sb3 file
        class SB3FileLoader extends BaseSB3Loader {
            constructor(buffer) {
                super();
                this.buffer = buffer;
            }
            getAsText(path) {
                P.IO.progressHooks.new();
                return this.zip.file(path).async('text')
                    .then((response) => {
                    P.IO.progressHooks.end();
                    return response;
                });
            }
            getAsArrayBuffer(path) {
                P.IO.progressHooks.new();
                return this.zip.file(path).async('arrayBuffer')
                    .then((response) => {
                    P.IO.progressHooks.end();
                    return response;
                });
            }
            getAsBase64(path) {
                P.IO.progressHooks.new();
                return this.zip.file(path).async('base64')
                    .then((response) => {
                    P.IO.progressHooks.end();
                    return response;
                });
            }
            getAsImage(path, format) {
                P.IO.progressHooks.new();
                return this.getAsBase64(path)
                    .then((imageData) => {
                    return new Promise((resolve, reject) => {
                        const image = new Image();
                        image.onload = function () {
                            P.IO.progressHooks.end();
                            resolve(image);
                        };
                        image.onerror = function (error) {
                            P.IO.progressHooks.error(error);
                            reject('Failed to load image: ' + path + '.' + format);
                        };
                        image.src = 'data:image/' + format + ';base64,' + imageData;
                    });
                });
            }
            load() {
                return JSZip.loadAsync(this.buffer)
                    .then((data) => {
                    this.zip = data;
                    return this.getAsText('project.json');
                })
                    .then((project) => {
                    this.projectData = JSON.parse(project);
                })
                    .then(() => super.load());
            }
        }
        sb3.SB3FileLoader = SB3FileLoader;
        // Loads a Scratch 3 project from the scratch.mit.edu website
        // Uses either a loaded project.json or its ID
        class Scratch3Loader extends BaseSB3Loader {
            constructor(idOrData) {
                super();
                if (typeof idOrData === 'object') {
                    this.projectData = idOrData;
                    this.projectId = null;
                }
                else {
                    this.projectId = idOrData;
                }
            }
            getAsText(path) {
                return new P.IO.TextRequest(sb3.ASSETS_API.replace('$md5ext', path)).load();
            }
            getAsArrayBuffer(path) {
                return new P.IO.ArrayBufferRequest(sb3.ASSETS_API.replace('$md5ext', path)).load();
            }
            getAsImage(path) {
                P.IO.progressHooks.new();
                return new Promise((resolve, reject) => {
                    const image = new Image();
                    image.onload = function () {
                        P.IO.progressHooks.end();
                        resolve(image);
                    };
                    image.onerror = function (err) {
                        P.IO.progressHooks.error(err);
                        reject('Failed to load image: ' + image.src);
                    };
                    image.crossOrigin = 'anonymous';
                    image.src = sb3.ASSETS_API.replace('$md5ext', path);
                });
            }
            load() {
                if (this.projectId) {
                    return new P.IO.JSONRequest(P.config.PROJECT_API.replace('$id', '' + this.projectId)).load()
                        .then((data) => {
                        this.projectData = data;
                        return super.load();
                    });
                }
                else {
                    return super.load();
                }
            }
        }
        sb3.Scratch3Loader = Scratch3Loader;
    })(sb3 = P.sb3 || (P.sb3 = {}));
})(P || (P = {}));
/**
 * The Scratch 3 compiler.
 */
(function (P) {
    var sb3;
    (function (sb3) {
        var compiler;
        (function (compiler_1) {
            /**
             * Asserts at compile-time that a value is of the type `never`
             */
            function assertNever(i) {
                throw new Error('assertion failed');
            }
            class CompiledInput {
                constructor(source, type) {
                    this.source = source;
                    this.type = type;
                }
            }
            compiler_1.CompiledInput = CompiledInput;
            // Shorter CompiledInput aliases
            const stringInput = (v) => new CompiledInput(v, 'string');
            const numberInput = (v) => new CompiledInput(v, 'number');
            const booleanInput = (v) => new CompiledInput(v, 'boolean');
            const anyInput = (v) => new CompiledInput(v, 'any');
            ;
            /**
             * General block generation utilities.
             */
            class BlockUtil {
                constructor(compiler, block) {
                    this.compiler = compiler;
                    this.block = block;
                }
                /**
                 * Compile an input, and give it a type.
                 */
                getInput(name, type) {
                    return this.compiler.compileInput(this.block, name, type);
                }
                /**
                 * Compile a field. Results are unescaped strings and unsafe to include in a script.
                 */
                getField(name) {
                    return this.compiler.getField(this.block, name);
                }
                /**
                 * Get and sanitize a field.
                 */
                fieldInput(name) {
                    return this.sanitizedInput(this.getField(name));
                }
                /**
                 * Sanitize an unescaped string into an input.
                 */
                sanitizedInput(string) {
                    return this.compiler.sanitizedInput(string);
                }
                /**
                 * Sanitize an unescaped string for inclusion in a script.
                 */
                sanitizedString(string) {
                    return this.compiler.sanitizedString(string);
                }
                /**
                 * Gets a field's reference to a variable.
                 */
                getVariableReference(field) {
                    return this.compiler.getVariableReference(this.getField(field));
                }
                /**
                 * Gets a field's reference to a list.
                 */
                getListReference(field) {
                    return this.compiler.getListReference(this.getField(field));
                }
                /**
                 * Gets the scope of a field's reference to a variable.
                 */
                getVariableScope(field) {
                    return this.compiler.getVariableScope(this.getField(field));
                }
                /**
                 * Gets the scope of a field's reference to a list.
                 */
                getListScope(field) {
                    return this.compiler.getListScope(this.getField(field));
                }
                /**
                 * Forcibly converts JS to another type.
                 */
                asType(input, type) {
                    return this.compiler.asType(input, type);
                }
            }
            compiler_1.BlockUtil = BlockUtil;
            /**
             * General statement generation utilities.
             */
            class StatementUtil extends BlockUtil {
                constructor() {
                    super(...arguments);
                    this.content = '';
                    this.substacksQueue = false;
                }
                /**
                 * Compile a substack.
                 */
                getSubstack(name) {
                    const labelsBefore = this.compiler.labelCount;
                    const substack = this.compiler.compileSubstackInput(this.block, name);
                    if (this.compiler.labelCount !== labelsBefore) {
                        this.substacksQueue = true;
                    }
                    return substack;
                }
                /**
                 * Gets the next label ID ready for use. The ID is unique and will cannot be reused.
                 */
                claimNextLabel() {
                    return this.compiler.labelCount++;
                }
                /**
                 * Create a new label at this location. A label ID will be created if none is supplied.
                 */
                addLabel(label) {
                    if (!label) {
                        label = this.claimNextLabel();
                    }
                    // We'll use special syntax to denote this spot as a label.
                    // It'll be cleaned up later in compilation.
                    // Interestingly, this is actually valid JavaScript, so cleanup isn't strictly necessary.
                    this.write(`{{${label}}}`);
                    return label;
                }
                /**
                 * Writes the queue() method to call a label.
                 */
                queue(label) {
                    this.writeLn(`queue(${label}); return;`);
                }
                /**
                 * Writes the forceQueue() method to call a label.
                 */
                forceQueue(label) {
                    this.writeLn(`forceQueue(${label}); return;`);
                }
                /**
                 * Writes an appropriate VISUAL check
                 */
                visual(variant) {
                    switch (variant) {
                        case 'drawing':
                            this.writeLn('if (S.visible || S.isPenDown) VISUAL = true;');
                            break;
                        case 'visible':
                            this.writeLn('if (S.visible) VISUAL = true;');
                            break;
                        case 'always':
                            this.writeLn('VISUAL = true;');
                            break;
                        default: assertNever(variant);
                    }
                }
                /**
                 * Update the speech bubble, if any.
                 */
                updateBubble() {
                    this.writeLn('if (S.saying) S.updateBubble()');
                }
                /**
                 * Writes JS to pause the script for a duration
                 */
                wait(duration) {
                    this.writeLn('save();');
                    this.writeLn('R.start = runtime.now;');
                    this.writeLn(`R.duration = ${duration}`);
                    this.writeLn('var first = true;');
                    const label = this.addLabel();
                    this.writeLn('if (runtime.now - R.start < R.duration * 1000 || first) {');
                    this.writeLn('  var first;');
                    this.forceQueue(label);
                    this.writeLn('}');
                    this.writeLn('restore();');
                }
                /**
                 * Append to the content
                 */
                write(content) {
                    this.content += content;
                }
                /**
                 * Append to the content, followed by a newline.
                 */
                writeLn(content) {
                    this.content += content + '\n';
                }
            }
            compiler_1.StatementUtil = StatementUtil;
            /**
             * General input generation utilities.
             */
            class InputUtil extends BlockUtil {
                numberInput(v) { return numberInput(v); }
                stringInput(v) { return stringInput(v); }
                booleanInput(v) { return booleanInput(v); }
                anyInput(v) { return anyInput(v); }
            }
            compiler_1.InputUtil = InputUtil;
            /**
             * General hat handling utilities.
             */
            class HatUtil extends BlockUtil {
                constructor(compiler, block, startingFunction) {
                    super(compiler, block);
                    this.startingFunction = startingFunction;
                    this.target = compiler.target;
                }
            }
            compiler_1.HatUtil = HatUtil;
            // Block definitions
            compiler_1.statementLibrary = Object.create(null);
            compiler_1.inputLibrary = Object.create(null);
            compiler_1.hatLibrary = Object.create(null);
            compiler_1.watcherLibrary = Object.create(null);
            /**
             * The new compiler for Scratch 3 projects.
             */
            class Compiler {
                constructor(target) {
                    /**
                     * Total number of labels created by this compiler.
                     */
                    this.labelCount = 0;
                    this.target = target;
                    this.data = target.sb3data;
                    this.blocks = this.data.blocks;
                }
                /**
                 * Gets the IDs of all hat blocks.
                 */
                getHatBlocks() {
                    return Object.keys(this.blocks)
                        .filter((i) => this.blocks[i].topLevel);
                }
                /**
                 * Get the compiler for a statement
                 */
                getStatementCompiler(opcode) {
                    if (compiler_1.statementLibrary[opcode]) {
                        return compiler_1.statementLibrary[opcode];
                    }
                    return null;
                }
                /**
                 * Get the compiler for an input
                 */
                getInputCompiler(opcode) {
                    if (compiler_1.inputLibrary[opcode]) {
                        return compiler_1.inputLibrary[opcode];
                    }
                    return null;
                }
                /**
                 * Get the compiler for a hat
                 */
                getHatCompiler(opcode) {
                    if (compiler_1.hatLibrary[opcode]) {
                        return compiler_1.hatLibrary[opcode];
                    }
                    return null;
                }
                /**
                 * Gets the default value to use for a missing input.
                 */
                getInputFallback(type) {
                    switch (type) {
                        case 'number': return '0';
                        case 'boolean': return 'false';
                        case 'string': return '""';
                        case 'any': return '""';
                    }
                    assertNever(type);
                }
                /**
                 * Applies type coercions to JS to forcibly change it's type.
                 */
                asType(input, type) {
                    switch (type) {
                        case 'string': return '("" + ' + input + ')';
                        case 'number': return '+' + input;
                        case 'boolean': return 'bool(' + input + ')';
                        case 'any': return input;
                    }
                    assertNever(type);
                }
                /**
                 * Converts a compiled input to another type, if necessary
                 */
                convertInputType(input, type) {
                    // If the types are already identical, no changes are necessary
                    if (input.type === type) {
                        return input.source;
                    }
                    return this.asType(input.source, type);
                }
                /**
                 * Sanitize a string into a CompiledInput
                 */
                sanitizedInput(string) {
                    return stringInput(this.sanitizedString(string));
                }
                /**
                 * Sanitize a string for use in the runtime.
                 */
                sanitizedString(string) {
                    string = string
                        .replace(/\\/g, '\\\\')
                        .replace(/'/g, '\\\'')
                        .replace(/"/g, '\\"')
                        .replace(/\n/g, '\\n')
                        .replace(/\r/g, '\\r')
                        .replace(/\{/g, '\\x7b')
                        .replace(/\}/g, '\\x7d');
                    return `"${string}"`;
                }
                /**
                 * Creates a sanitized block comment with the given contents.
                 */
                sanitizedComment(content) {
                    // just disallow the content from ending the comment, and everything should be fine.
                    content = content
                        .replace(/\*\//g, '');
                    return `/* ${content} */`;
                }
                /**
                 * Determines the runtime object that owns a variable in the runtime.
                 * The variable may be created if it cannot be found.
                 */
                getVariableScope(name) {
                    if (name in this.target.stage.vars) {
                        return 'self';
                    }
                    else if (name in this.target.vars) {
                        return 'S';
                    }
                    else {
                        // Create missing variables in the sprite scope.
                        this.target.vars[name] = 0;
                        return 'S';
                    }
                }
                /**
                 * Determines the runtime object that owns a list in the runtime.
                 * The list may be created if it cannot be found.
                 */
                getListScope(name) {
                    if (name in this.target.stage.lists) {
                        return 'self';
                    }
                    else if (name in this.target.lists) {
                        return 'S';
                    }
                    else {
                        // Create missing lists in the sprite scope.
                        this.target.lists[name] = new sb3.Scratch3List();
                        return 'S';
                    }
                }
                /**
                 * Gets the runtime reference to a variable.
                 */
                getVariableReference(name) {
                    return `${this.getVariableScope(name)}.vars[${this.sanitizedString(name)}]`;
                }
                /**
                 * Gets the runtime reference to a list.
                 */
                getListReference(name) {
                    return `${this.getListScope(name)}.lists[${this.sanitizedString(name)}]`;
                }
                /**
                 * Compile a native or primitive value.
                 */
                compileNativeInput(native) {
                    const type = native[0];
                    switch (type) {
                        // These all function as numbers. I believe they are only differentiated so the editor can be more helpful.
                        case 4 /* MATH_NUM */:
                        case 5 /* POSITIVE_NUM */:
                        case 6 /* WHOLE_NUM */:
                        case 7 /* INTEGER_NUM */:
                        case 8 /* ANGLE_NUM */: {
                            // [type, value]
                            const number = parseFloat(native[1]);
                            if (!isNaN(number)) {
                                return numberInput(number.toString());
                            }
                            else {
                                return this.sanitizedInput(native[1]);
                            }
                        }
                        case 10 /* TEXT */:
                            // [type, text]
                            return this.sanitizedInput(native[1] + '');
                        case 12 /* VAR */:
                            // [type, name, id]
                            return anyInput(this.getVariableReference(native[1]));
                        case 13 /* LIST */:
                            // [type, name, id]
                            return anyInput(this.getListReference(native[1]));
                        case 11 /* BROADCAST */:
                            // [type, name, id]
                            return this.sanitizedInput(native[1]);
                        case 9 /* COLOR_PICKER */: {
                            // [type, color]
                            // Color is a value like "#abcdef"
                            const color = native[1];
                            const hex = color.substr(1);
                            // Ensure that it is actually a hex number.
                            if (/^[0-9a-f]{6,8}$/.test(hex)) {
                                return numberInput('0x' + hex);
                            }
                            else {
                                this.warn('expected hex color code but got', hex);
                                return numberInput('0x0');
                            }
                        }
                        default:
                            this.warn('unknown native', type, native);
                            return stringInput('""');
                    }
                }
                /**
                 * Compile an input of a block, and do any necessary type coercions.
                 */
                compileInput(parentBlock, inputName, type) {
                    // Handling when the block does not contain an input entry.
                    if (!parentBlock.inputs[inputName]) {
                        // This could be a sign of another issue, so log a warning.
                        this.warn('missing input', inputName);
                        return this.getInputFallback(type);
                    }
                    const input = parentBlock.inputs[inputName];
                    if (Array.isArray(input[1])) {
                        const native = input[1];
                        return this.convertInputType(this.compileNativeInput(native), type);
                    }
                    const inputBlockId = input[1];
                    // Handling null inputs where the input exists but is just empty.
                    // This is normal and happens very often.
                    if (!inputBlockId) {
                        return this.getInputFallback(type);
                    }
                    const inputBlock = this.blocks[inputBlockId];
                    const opcode = inputBlock.opcode;
                    const compiler = this.getInputCompiler(opcode);
                    // If we don't recognize this block, that's a problem.
                    if (!compiler) {
                        this.warn('unknown input', opcode, inputBlock);
                        return this.getInputFallback(type);
                    }
                    const util = new InputUtil(this, inputBlock);
                    let result = compiler(util);
                    if (P.config.debug) {
                        result.source = this.sanitizedComment(inputBlock.opcode) + result.source;
                    }
                    return this.convertInputType(result, type);
                }
                /**
                 * Get a field of a block.
                 */
                getField(block, fieldName) {
                    const value = block.fields[fieldName];
                    if (!value) {
                        // This could be a sign of another issue, so log a warning.
                        this.warn('missing field', fieldName);
                        return '';
                    }
                    return value[0];
                }
                /**
                 * Compile a script within a script.
                 */
                compileSubstackInput(block, substackName) {
                    // empty substacks are normal
                    if (!block.inputs[substackName]) {
                        return '';
                    }
                    const substack = block.inputs[substackName];
                    const type = substack[0];
                    const id = substack[1];
                    if (id === null) {
                        return '';
                    }
                    return this.compileStack(id);
                }
                /**
                 * Creates a fresh CompilerState
                 */
                getNewState() {
                    return {
                        isWarp: false,
                    };
                }
                /**
                 * Compile an entire script from a starting block.
                 */
                compileStack(startingBlock) {
                    let script = '';
                    let block = this.blocks[startingBlock];
                    while (true) {
                        var opcode = block.opcode;
                        const compiler = this.getStatementCompiler(opcode);
                        if (P.config.debug) {
                            script += this.sanitizedComment(block.opcode);
                        }
                        if (compiler) {
                            const util = new StatementUtil(this, block);
                            compiler(util);
                            script += util.content;
                        }
                        else {
                            script += '/* unknown statement */';
                            this.warn('unknown statement', opcode, block);
                        }
                        if (!block.next) {
                            break;
                        }
                        block = this.blocks[block.next];
                    }
                    return script;
                }
                /**
                 * Compile a hat block and its children.
                 * The hat handler will be used, and the scripts will be installed.
                 */
                compileHat(hat) {
                    const hatCompiler = this.getHatCompiler(hat.opcode);
                    if (!hatCompiler) {
                        // If a hat block is otherwise recognized as an input or statement, don't warn.
                        // Most projects have at least one of these "dangling" blocks.
                        if (!this.getInputCompiler(hat.opcode) && !this.getStatementCompiler(hat.opcode)) {
                            this.warn('unknown hat block', hat.opcode, hat);
                        }
                        return;
                    }
                    this.labelCount = this.target.fns.length;
                    const startingBlock = hat.next;
                    // Empty hats will be ignored
                    if (!startingBlock) {
                        return;
                    }
                    this.state = this.getNewState();
                    if (hatCompiler.precompile) {
                        hatCompiler.precompile(this, hat);
                    }
                    // There is always a label placed at the beginning of the script.
                    // If you're clever, you may be able to remove this at some point.
                    let script = `{{${this.labelCount++}}}`;
                    script += this.compileStack(startingBlock);
                    // If a block wants to do some changes to the script after script generation but before compilation, let it.
                    // TODO: should this happen after parseResult?
                    if (hatCompiler.postcompile) {
                        script = hatCompiler.postcompile(this, script, hat);
                    }
                    // Parse the script to search for labels, and remove the label metadata.
                    const parseResult = this.parseScript(script);
                    const parsedScript = parseResult.script;
                    const startFn = this.target.fns.length;
                    for (let label of Object.keys(parseResult.labels)) {
                        this.target.fns[label] = P.runtime.createContinuation(parsedScript.slice(parseResult.labels[label]));
                    }
                    const startingFn = this.target.fns[startFn];
                    const util = new HatUtil(this, hat, startingFn);
                    hatCompiler.handle(util);
                    if (P.config.debug) {
                        this.log('compiled sb3 script', hat.opcode, script, this.target);
                    }
                }
                /**
                 * Parse a generated script for label locations, and remove redundant data.
                 */
                parseScript(script) {
                    const labels = {};
                    let index = 0;
                    let accumulator = 0;
                    while (true) {
                        const labelStart = script.indexOf('{{', index);
                        if (labelStart === -1) {
                            break;
                        }
                        const labelEnd = script.indexOf('}}', index);
                        const id = script.substring(labelStart + 2, labelEnd);
                        const length = labelEnd + 2 - labelStart;
                        accumulator += length;
                        labels[id] = labelEnd + 2 - accumulator;
                        index = labelEnd + 2;
                    }
                    // We don't **actually* have to remove the {{0}} labels (its technically valid JS),
                    // but it's probably a good idea.
                    const fixedScript = script.replace(/{{\d+}}/g, '');
                    return {
                        labels,
                        script: fixedScript,
                    };
                }
                /**
                 * Log a warning
                 */
                warn(...args) {
                    console.warn.apply(console, args);
                }
                /**
                 * Log info
                 */
                log(...args) {
                    console.log.apply(console, args);
                }
                /**
                 * Compiles the scripts of the target with the current data.
                 */
                compile() {
                    const hats = this.getHatBlocks();
                    for (const hatId of hats) {
                        const hat = this.blocks[hatId];
                        this.compileHat(hat);
                    }
                }
            }
            compiler_1.Compiler = Compiler;
        })(compiler = sb3.compiler || (sb3.compiler = {}));
    })(sb3 = P.sb3 || (P.sb3 = {}));
})(P || (P = {}));
/**
 * Scratch 3 blocks.
 */
(function () {
    const statementLibrary = P.sb3.compiler.statementLibrary;
    const inputLibrary = P.sb3.compiler.inputLibrary;
    const hatLibrary = P.sb3.compiler.hatLibrary;
    const watcherLibrary = P.sb3.compiler.watcherLibrary;
    /* Statements */
    statementLibrary['control_all_at_once'] = function (util) {
        // https://github.com/LLK/scratch-vm/blob/bb42c0019c60f5d1947f3432038aa036a0fddca6/src/blocks/scratch3_control.js#L194-L199
        const SUBSTACK = util.getSubstack('SUBSTACK');
        util.write(SUBSTACK);
    };
    statementLibrary['control_clear_counter'] = function (util) {
        util.writeLn('self.counter = 0;');
    };
    statementLibrary['control_create_clone_of'] = function (util) {
        const CLONE_OPTION = util.getInput('CLONE_OPTION', 'any');
        util.writeLn(`clone(${CLONE_OPTION});`);
    };
    statementLibrary['control_delete_this_clone'] = function (util) {
        util.writeLn('if (S.isClone) {\n');
        util.writeLn('  S.remove();\n');
        util.writeLn('  var i = self.children.indexOf(S);\n');
        util.writeLn('  if (i !== -1) self.children.splice(i, 1);\n');
        util.writeLn('  for (var i = 0; i < runtime.queue.length; i++) {\n');
        util.writeLn('    if (runtime.queue[i] && runtime.queue[i].sprite === S) {\n');
        util.writeLn('      runtime.queue[i] = undefined;\n');
        util.writeLn('    }\n');
        util.writeLn('  }\n');
        util.writeLn('  return;\n');
        util.writeLn('}\n');
    };
    statementLibrary['control_forever'] = function (util) {
        const SUBSTACK = util.getSubstack('SUBSTACK');
        if (util.compiler.state.isWarp && !util.substacksQueue) {
            util.writeLn('while (true) {');
            util.write(SUBSTACK);
            util.writeLn('}');
        }
        else {
            const label = util.addLabel();
            util.write(SUBSTACK);
            util.queue(label);
        }
    };
    statementLibrary['control_if'] = function (util) {
        const CONDITION = util.getInput('CONDITION', 'any');
        const SUBSTACK = util.getSubstack('SUBSTACK');
        util.writeLn(`if (${CONDITION}) {`);
        util.write(SUBSTACK);
        util.writeLn('}');
    };
    statementLibrary['control_if_else'] = function (util) {
        const CONDITION = util.getInput('CONDITION', 'any');
        const SUBSTACK = util.getSubstack('SUBSTACK');
        const SUBSTACK2 = util.getSubstack('SUBSTACK2');
        util.writeLn(`if (${CONDITION}) {`);
        util.write(SUBSTACK);
        util.writeLn('} else {');
        util.write(SUBSTACK2);
        util.writeLn('}');
    };
    statementLibrary['control_incr_counter'] = function (util) {
        util.writeLn('self.counter++;');
    };
    statementLibrary['control_repeat'] = function (util) {
        const TIMES = util.getInput('TIMES', 'any');
        const SUBSTACK = util.getSubstack('SUBSTACK');
        if (util.compiler.state.isWarp && !util.substacksQueue) {
            util.writeLn('save();');
            util.writeLn(`R.count = ${TIMES};`);
            util.writeLn('while (R.count >= 0.5) {');
            util.writeLn('  R.count -= 1;');
            util.write(SUBSTACK);
            util.writeLn('}');
            util.writeLn('restore();');
        }
        else {
            util.writeLn('save();');
            util.writeLn(`R.count = ${TIMES};`);
            const label = util.addLabel();
            util.writeLn('if (R.count >= 0.5) {');
            util.writeLn('  R.count -= 1;');
            util.write(SUBSTACK);
            util.queue(label);
            util.writeLn('} else {');
            util.writeLn('  restore();');
            util.writeLn('}');
        }
    };
    statementLibrary['control_repeat_until'] = function (util) {
        const CONDITION = util.getInput('CONDITION', 'boolean');
        const SUBSTACK = util.getSubstack('SUBSTACK');
        if (util.compiler.state.isWarp && !util.substacksQueue) {
            util.writeLn(`while (!${CONDITION}) {`);
            util.write(SUBSTACK);
            util.writeLn('}');
        }
        else {
            const label = util.addLabel();
            util.writeLn(`if (!${CONDITION}) {`);
            util.write(SUBSTACK);
            util.queue(label);
            util.writeLn('}');
        }
    };
    statementLibrary['control_stop'] = function (util) {
        const STOP_OPTION = util.getField('STOP_OPTION');
        switch (STOP_OPTION) {
            case 'all':
                util.writeLn('runtime.stopAll(); return;');
                break;
            case 'this script':
                util.writeLn('endCall(); return;');
                break;
            case 'other scripts in sprite':
            case 'other scripts in stage':
                util.writeLn('for (var i = 0; i < runtime.queue.length; i++) {');
                util.writeLn('  if (i !== THREAD && runtime.queue[i] && runtime.queue[i].sprite === S) {');
                util.writeLn('    runtime.queue[i] = undefined;');
                util.writeLn('  }');
                util.writeLn('}');
                break;
        }
    };
    statementLibrary['control_wait'] = function (util) {
        const DURATION = util.getInput('DURATION', 'any');
        util.writeLn('save();');
        util.writeLn('R.start = runtime.now;');
        util.writeLn(`R.duration = ${DURATION};`);
        util.writeLn(`var first = true;`);
        const label = util.addLabel();
        util.writeLn('if (runtime.now - R.start < R.duration * 1000 || first) {');
        util.writeLn('  var first;');
        util.forceQueue(label);
        util.writeLn('}');
        util.writeLn('restore();');
    };
    statementLibrary['control_wait_until'] = function (util) {
        const CONDITION = util.getInput('CONDITION', 'boolean');
        const label = util.addLabel();
        util.writeLn(`if (!${CONDITION}) {`);
        util.forceQueue(label);
        util.writeLn('}');
    };
    statementLibrary['control_while'] = function (util) {
        const CONDITION = util.getInput('CONDITION', 'boolean');
        const SUBSTACK = util.getSubstack('SUBSTACK');
        if (util.compiler.state.isWarp && !util.substacksQueue) {
            util.writeLn(`while (${CONDITION}) {`);
            util.write(SUBSTACK);
            util.writeLn('}');
        }
        else {
            const label = util.addLabel();
            util.writeLn(`if (${CONDITION}) {`);
            util.write(SUBSTACK);
            util.queue(label);
            util.writeLn('}');
        }
    };
    statementLibrary['data_addtolist'] = function (util) {
        const LIST = util.getListReference('LIST');
        const ITEM = util.getInput('ITEM', 'any');
        util.writeLn(`${LIST}.push(${ITEM});`);
    };
    statementLibrary['data_changevariableby'] = function (util) {
        const VARIABLE = util.getVariableReference('VARIABLE');
        const VALUE = util.getInput('VALUE', 'number');
        util.writeLn(`${VARIABLE} = (${util.asType(VARIABLE, 'number')} + ${VALUE});`);
    };
    statementLibrary['data_deletealloflist'] = function (util) {
        const LIST = util.getListReference('LIST');
        util.writeLn(`${LIST}.deleteLine("all");`);
    };
    statementLibrary['data_deleteoflist'] = function (util) {
        const LIST = util.getListReference('LIST');
        const INDEX = util.getInput('INDEX', 'any');
        util.writeLn(`${LIST}.deleteLine(${INDEX});`);
    };
    statementLibrary['data_hidelist'] = function (util) {
        const LIST = util.sanitizedString(util.getField('LIST'));
        const scope = util.getListScope('LIST');
        util.writeLn(`${scope}.showVariable(${LIST}, false);`);
    };
    statementLibrary['data_hidevariable'] = function (util) {
        const VARIABLE = util.sanitizedString(util.getField('VARIABLE'));
        const scope = util.getVariableScope('VARIABLE');
        util.writeLn(`${scope}.showVariable(${VARIABLE}, false);`);
    };
    statementLibrary['data_insertatlist'] = function (util) {
        const LIST = util.getListReference('LIST');
        const ITEM = util.getInput('ITEM', 'any');
        const INDEX = util.getInput('INDEX', 'any');
        util.writeLn(`${LIST}.insert(${INDEX}, ${ITEM});`);
    };
    statementLibrary['data_replaceitemoflist'] = function (util) {
        const LIST = util.getListReference('LIST');
        const ITEM = util.getInput('ITEM', 'any');
        const INDEX = util.getInput('INDEX', 'any');
        util.writeLn(`${LIST}.set(${INDEX}, ${ITEM});`);
    };
    statementLibrary['data_setvariableto'] = function (util) {
        const VARIABLE = util.getVariableReference('VARIABLE');
        const VALUE = util.getInput('VALUE', 'any');
        util.writeLn(`${VARIABLE} = ${VALUE};`);
    };
    statementLibrary['data_showlist'] = function (util) {
        const LIST = util.sanitizedString(util.getField('LIST'));
        const scope = util.getListScope('LIST');
        util.writeLn(`${scope}.showVariable(${LIST}, true);`);
    };
    statementLibrary['data_showvariable'] = function (util) {
        const VARIABLE = util.sanitizedString(util.getField('VARIABLE'));
        const scope = util.getVariableScope('VARIABLE');
        util.writeLn(`${scope}.showVariable(${VARIABLE}, true);`);
    };
    statementLibrary['motion_turnright'] = function (util) {
        const DEGREES = util.getInput('DEGREES', 'number');
        util.writeLn(`S.setDirection(S.direction + ${DEGREES});`);
        util.visual('visible');
    };
    statementLibrary['looks_changeeffectby'] = function (util) {
        const EFFECT = util.sanitizedString(util.getField('EFFECT')).toLowerCase();
        const CHANGE = util.getInput('CHANGE', 'number');
        util.writeLn(`S.changeFilter(${EFFECT}, ${CHANGE});`);
        util.visual('visible');
    };
    statementLibrary['looks_changesizeby'] = function (util) {
        const CHANGE = util.getInput('CHANGE', 'any');
        util.writeLn(`var f = S.scale + ${CHANGE} / 100;`);
        util.writeLn('S.scale = f < 0 ? 0 : f;');
        util.visual('visible');
    };
    statementLibrary['looks_cleargraphiceffects'] = function (util) {
        util.writeLn('S.resetFilters();');
        util.visual('visible');
    };
    statementLibrary['looks_goforwardbackwardlayers'] = function (util) {
        const FORWARD_BACKWARD = util.getField('FORWARD_BACKWARD');
        const NUM = util.getInput('NUM', 'number');
        util.writeLn('var i = self.children.indexOf(S);');
        util.writeLn('if (i !== -1) {');
        util.writeLn('  self.children.splice(i, 1);');
        if (FORWARD_BACKWARD === 'forward') {
            util.writeLn(`  self.children.splice(Math.min(self.children.length - 1, i + ${NUM}), 0, S);`);
        }
        else {
            util.writeLn(`  self.children.splice(Math.max(0, i - ${NUM}), 0, S);`);
        }
        util.writeLn('}');
    };
    statementLibrary['looks_gotofrontback'] = function (util) {
        const FRONT_BACK = util.getField('FRONT_BACK');
        util.writeLn('var i = self.children.indexOf(S);');
        util.writeLn('if (i !== -1) self.children.splice(i, 1);');
        if (FRONT_BACK === 'front') {
            util.writeLn('self.children.push(S);');
        }
        else {
            util.writeLn('self.children.unshift(S);');
        }
    };
    statementLibrary['looks_hide'] = function (util) {
        util.visual('visible');
        util.writeLn('S.visible = false;');
        util.updateBubble();
    };
    statementLibrary['looks_nextbackdrop'] = function (util) {
        util.writeLn('self.showNextCostume();');
        util.visual('always');
        util.writeLn('var threads = backdropChange();');
        util.writeLn('if (threads.indexOf(BASE) !== -1) {return;}');
    };
    statementLibrary['looks_nextcostume'] = function (util) {
        util.writeLn('S.showNextCostume();');
        util.visual('visible');
    };
    statementLibrary['looks_say'] = function (util) {
        const MESSAGE = util.getInput('MESSAGE', 'any');
        util.writeLn(`S.say(${MESSAGE}, false);`);
    };
    statementLibrary['looks_sayforsecs'] = function (util) {
        const MESSAGE = util.getInput('MESSAGE', 'any');
        const SECS = util.getInput('SECS', 'number');
        util.writeLn('save();');
        util.writeLn(`R.id = S.say(${MESSAGE}, false);`);
        util.writeLn('R.start = runtime.now;');
        util.writeLn(`R.duration = ${SECS};`);
        const label = util.addLabel();
        util.writeLn('if (runtime.now - R.start < R.duration * 1000) {');
        util.forceQueue(label);
        util.writeLn('}');
        util.writeLn('if (S.sayId === R.id) {');
        util.writeLn('  S.say("");');
        util.writeLn('}');
        util.writeLn('restore();');
        util.visual('visible');
    };
    statementLibrary['looks_seteffectto'] = function (util) {
        const EFFECT = util.sanitizedString(util.getField('EFFECT')).toLowerCase();
        const VALUE = util.getInput('VALUE', 'number');
        util.writeLn(`S.setFilter(${EFFECT}, ${VALUE});`);
        util.visual('visible');
    };
    statementLibrary['looks_setsizeto'] = function (util) {
        const SIZE = util.getInput('SIZE', 'number');
        util.writeLn(`S.scale = Math.max(0, ${SIZE} / 100);`);
        util.visual('visible');
    };
    statementLibrary['looks_show'] = function (util) {
        util.writeLn('S.visible = true;');
        util.visual('always');
        util.updateBubble();
    };
    statementLibrary['looks_switchbackdropto'] = function (util) {
        const BACKDROP = util.getInput('BACKDROP', 'any');
        util.writeLn(`self.setCostume(${BACKDROP});`);
        util.visual('always');
        util.writeLn('var threads = backdropChange();');
        util.writeLn('if (threads.indexOf(BASE) !== -1) {return;}');
    };
    statementLibrary['looks_switchcostumeto'] = function (util) {
        const COSTUME = util.getInput('COSTUME', 'any');
        util.writeLn(`S.setCostume(${COSTUME});`);
        util.visual('visible');
    };
    statementLibrary['looks_think'] = function (util) {
        const MESSAGE = util.getInput('MESSAGE', 'any');
        util.writeLn(`S.say(${MESSAGE}, true);`);
        util.visual('visible');
    };
    statementLibrary['looks_thinkforsecs'] = function (util) {
        const MESSAGE = util.getInput('MESSAGE', 'any');
        const SECS = util.getInput('SECS', 'number');
        util.writeLn('save();');
        util.writeLn(`R.id = S.say(${MESSAGE}, true);`);
        util.writeLn('R.start = runtime.now;');
        util.writeLn(`R.duration = ${SECS};`);
        const label = util.addLabel();
        util.writeLn('if (runtime.now - R.start < R.duration * 1000) {');
        util.forceQueue(label);
        util.writeLn('}');
        util.writeLn('if (S.sayId === R.id) {');
        util.writeLn('  S.say("");');
        util.writeLn('}');
        util.writeLn('restore();');
        util.visual('visible');
    };
    statementLibrary['motion_changexby'] = function (util) {
        const DX = util.getInput('DX', 'number');
        util.writeLn(`S.moveTo(S.scratchX + ${DX}, S.scratchY);`);
        util.visual('drawing');
    };
    statementLibrary['motion_changeyby'] = function (util) {
        const DY = util.getInput('DY', 'number');
        util.writeLn(`S.moveTo(S.scratchX, S.scratchY + ${DY});`);
        util.visual('drawing');
    };
    statementLibrary['motion_glidesecstoxy'] = function (util) {
        const SECS = util.getInput('SECS', 'any');
        const X = util.getInput('X', 'any');
        const Y = util.getInput('Y', 'any');
        util.visual('drawing');
        util.writeLn('save();');
        util.writeLn('R.start = runtime.now;');
        util.writeLn(`R.duration = ${SECS};`);
        util.writeLn('R.baseX = S.scratchX;');
        util.writeLn('R.baseY = S.scratchY;');
        util.writeLn(`R.deltaX = ${X} - S.scratchX;`);
        util.writeLn(`R.deltaY = ${Y} - S.scratchY;`);
        const label = util.addLabel();
        util.writeLn('var f = (runtime.now - R.start) / (R.duration * 1000);');
        util.writeLn('if (f > 1) f = 1;');
        util.writeLn('S.moveTo(R.baseX + f * R.deltaX, R.baseY + f * R.deltaY);');
        util.writeLn('if (f < 1) {');
        util.forceQueue(label);
        util.writeLn('}');
        util.writeLn('restore();');
    };
    statementLibrary['motion_glideto'] = function (util) {
        const SECS = util.getInput('SECS', 'any');
        const TO = util.getInput('TO', 'any');
        util.visual('drawing');
        util.writeLn('save();');
        util.writeLn('R.start = runtime.now;');
        util.writeLn(`R.duration = ${SECS};`);
        util.writeLn('R.baseX = S.scratchX;');
        util.writeLn('R.baseY = S.scratchY;');
        util.writeLn(`var to = self.getPosition(${TO});`);
        util.writeLn('if (to) {');
        util.writeLn('  R.deltaX = to.x - S.scratchX;');
        util.writeLn('  R.deltaY = to.y - S.scratchY;');
        const label = util.addLabel();
        util.writeLn('  var f = (runtime.now - R.start) / (R.duration * 1000);');
        util.writeLn('  if (f > 1 || isNaN(f)) f = 1;');
        util.writeLn('  S.moveTo(R.baseX + f * R.deltaX, R.baseY + f * R.deltaY);');
        util.writeLn('  if (f < 1) {');
        util.forceQueue(label);
        util.writeLn('  }');
        util.writeLn('  restore();');
        util.writeLn('}');
    };
    statementLibrary['motion_goto'] = function (util) {
        const TO = util.getInput('TO', 'any');
        util.writeLn(`S.gotoObject(${TO});`);
        util.visual('drawing');
    };
    statementLibrary['motion_gotoxy'] = function (util) {
        const X = util.getInput('X', 'number');
        const Y = util.getInput('Y', 'number');
        util.writeLn(`S.moveTo(${X}, ${Y});`);
        util.visual('drawing');
    };
    statementLibrary['motion_ifonedgebounce'] = function (util) {
        // TODO: set visual if bounced
        util.writeLn('S.bounceOffEdge();');
    };
    statementLibrary['motion_movesteps'] = function (util) {
        const STEPS = util.getInput('STEPS', 'number');
        util.writeLn(`S.forward(${STEPS});`);
        util.visual('drawing');
    };
    statementLibrary['motion_pointindirection'] = function (util) {
        const DIRECTION = util.getInput('DIRECTION', 'number');
        util.visual('visible');
        util.writeLn(`S.direction = ${DIRECTION};`);
    };
    statementLibrary['motion_pointtowards'] = function (util) {
        const TOWARDS = util.getInput('TOWARDS', 'any');
        util.writeLn(`S.pointTowards(${TOWARDS});`);
        util.visual('visible');
    };
    statementLibrary['motion_setrotationstyle'] = function (util) {
        const STYLE = P.utils.parseRotationStyle(util.getField('STYLE'));
        util.writeLn(`S.rotationStyle = ${STYLE};`);
        util.visual('visible');
    };
    statementLibrary['motion_setx'] = function (util) {
        const X = util.getInput('X', 'number');
        util.writeLn(`S.moveTo(${X}, S.scratchY);`);
        util.visual('drawing');
    };
    statementLibrary['motion_sety'] = function (util) {
        const Y = util.getInput('Y', 'number');
        util.writeLn(`S.moveTo(S.scratchX, ${Y});`);
        util.visual('drawing');
    };
    statementLibrary['motion_turnleft'] = function (util) {
        const DEGREES = util.getInput('DEGREES', 'number');
        util.writeLn(`S.setDirection(S.direction - ${DEGREES});`);
        util.visual('visible');
    };
    statementLibrary['music_changeTempo'] = function (util) {
        const TEMPO = util.getInput('TEMPO', 'number');
        util.writeLn(`self.tempoBPM += ${TEMPO};`);
    };
    statementLibrary['music_setTempo'] = function (util) {
        const TEMPO = util.getInput('TEMPO', 'number');
        util.writeLn(`self.tempoBPM = ${TEMPO};`);
    };
    statementLibrary['sound_changevolumeby'] = function (util) {
        const VOLUME = util.getInput('VOLUME', 'number');
        util.writeLn(`S.volume = Math.max(0, Math.min(1, S.volume + ${VOLUME} / 100));`);
        util.writeLn('if (S.node) S.node.gain.setValueAtTime(S.volume, audioContext.currentTime);');
        util.writeLn('for (var sounds = S.sounds, i = sounds.length; i--;) {');
        util.writeLn('  var sound = sounds[i];');
        util.writeLn('  if (sound.node && sound.target === S) {');
        util.writeLn('    sound.node.gain.setValueAtTime(S.volume, audioContext.currentTime);');
        util.writeLn('  }');
        util.writeLn('}');
    };
    statementLibrary['sound_play'] = function (util) {
        const SOUND_MENU = util.getInput('SOUND_MENU', 'any');
        util.writeLn(`var sound = S.getSound(${SOUND_MENU});`);
        util.writeLn('if (sound) {');
        util.writeLn('  playSound(sound);');
        util.writeLn('}');
    };
    statementLibrary['sound_playuntildone'] = function (util) {
        const SOUND_MENU = util.getInput('SOUND_MENU', 'any');
        util.writeLn(`var sound = S.getSound(${SOUND_MENU});`);
        util.writeLn('if (sound) {');
        util.writeLn('  playSound(sound);');
        util.wait('sound.duration');
        util.writeLn('}');
    };
    statementLibrary['sound_setvolumeto'] = function (util) {
        const VOLUME = util.getInput('VOLUME', 'number');
        util.writeLn(`S.volume = Math.max(0, Math.min(1, ${VOLUME} / 100));`);
        util.writeLn('if (S.node) S.node.gain.setValueAtTime(S.volume, audioContext.currentTime);');
        util.writeLn('for (var sounds = S.sounds, i = sounds.length; i--;) {');
        util.writeLn('  var sound = sounds[i];');
        util.writeLn('  if (sound.node && sound.target === S) {');
        util.writeLn('    sound.node.gain.setValueAtTime(S.volume, audioContext.currentTime);');
        util.writeLn('  }');
        util.writeLn('}');
    };
    statementLibrary['sound_stopallsounds'] = function (util) {
        if (P.audio.context) {
            util.writeLn('self.stopAllSounds();');
        }
    };
    statementLibrary['event_broadcast'] = function (util) {
        const BROADCAST_INPUT = util.getInput('BROADCAST_INPUT', 'any');
        util.writeLn(`var threads = broadcast(${BROADCAST_INPUT});`);
        util.writeLn('if (threads.indexOf(BASE) !== -1) {return;}');
    };
    statementLibrary['event_broadcastandwait'] = function (util) {
        const BROADCAST_INPUT = util.getInput('BROADCAST_INPUT', 'any');
        util.writeLn('save();');
        util.writeLn(`R.threads = broadcast(${BROADCAST_INPUT});`);
        util.writeLn('if (R.threads.indexOf(BASE) !== -1) {return;}');
        const label = util.addLabel();
        util.writeLn('if (running(R.threads)) {');
        util.forceQueue(label);
        util.writeLn('}');
        util.writeLn('restore();');
    };
    statementLibrary['pen_changePenColorParamBy'] = function (util) {
        const COLOR_PARAM = util.getInput('COLOR_PARAM', 'string');
        const VALUE = util.getInput('VALUE', 'number');
        util.writeLn(`S.changePenColorParam(${COLOR_PARAM}, ${VALUE});`);
    };
    statementLibrary['pen_changePenHueBy'] = function (util) {
        // This is an old pen hue block, which functions differently from the new one.
        const HUE = util.getInput('HUE', 'number');
        util.writeLn('S.setPenColorHSL();');
        util.writeLn(`S.penHue += ${HUE} * 360 / 200;`);
        util.writeLn('S.penSaturation = 100;');
    };
    statementLibrary['pen_changePenShadeBy'] = function (util) {
        const SHADE = util.getInput('SHADE', 'number');
        util.writeLn('S.setPenColorHSL();');
        util.writeLn(`S.penLightness = (S.penLightness + ${SHADE}) % 200;`);
        util.writeLn('if (S.penLightness < 0) S.penLightness += 200;');
        util.writeLn('S.saturation = 100;');
    };
    statementLibrary['pen_changePenSizeBy'] = function (util) {
        const SIZE = util.getInput('SIZE', 'number');
        util.writeLn(`S.penSize = Math.max(1, S.penSize + ${SIZE});`);
    };
    statementLibrary['pen_clear'] = function (util) {
        util.writeLn('self.clearPen();');
        util.visual('always');
    };
    statementLibrary['pen_penDown'] = function (util) {
        util.writeLn('S.isPenDown = true;');
        util.writeLn('S.dotPen();');
        util.visual('always');
    };
    statementLibrary['pen_penUp'] = function (util) {
        // TODO: determine visual variant
        // definitely not 'always' or 'visible', might be a 'if (S.isPenDown)'
        util.writeLn('S.isPenDown = false;');
    };
    statementLibrary['pen_setPenColorParamTo'] = function (util) {
        const COLOR_PARAM = util.getInput('COLOR_PARAM', 'string');
        const VALUE = util.getInput('VALUE', 'number');
        util.writeLn(`S.setPenColorParam(${COLOR_PARAM}, ${VALUE});`);
    };
    statementLibrary['pen_setPenColorToColor'] = function (util) {
        const COLOR = util.getInput('COLOR', 'number');
        util.writeLn(`S.setPenColor(${COLOR});`);
    };
    statementLibrary['pen_setPenHueToNumber'] = function (util) {
        // This is an old pen hue block, which functions differently from the new one.
        const HUE = util.getInput('HUE', 'number');
        util.writeLn('S.setPenColorHSL();');
        util.writeLn(`S.penHue = ${HUE} * 360 / 200;`);
        util.writeLn('S.penSaturation = 100;');
    };
    statementLibrary['pen_setPenShadeToNumber'] = function (util) {
        const SHADE = util.getInput('SHADE', 'number');
        util.writeLn('S.setPenColorHSL();');
        util.writeLn(`S.penLightness = ${SHADE} % 200;`);
        util.writeLn('if (S.penLightness < 0) S.penLightness += 200;');
        util.writeLn('S.saturation = 100;');
    };
    statementLibrary['pen_setPenSizeTo'] = function (util) {
        const SIZE = util.getInput('SIZE', 'number');
        util.writeLn(`S.penSize = Math.max(1, ${SIZE});`);
    };
    statementLibrary['pen_stamp'] = function (util) {
        util.writeLn('S.stamp();');
        util.visual('always');
    };
    statementLibrary['procedures_call'] = function (util) {
        const mutation = util.block.mutation;
        const name = mutation.proccode;
        if (P.config.debug && name === 'forkphorus:debugger;') {
            util.writeLn('/* forkphorus debugger */ debugger;');
            return;
        }
        const label = util.claimNextLabel();
        util.write(`call(S.procedures[${util.sanitizedString(name)}], ${label}, [`);
        // The mutation has a stringified JSON list of input IDs... it's weird.
        const inputNames = JSON.parse(mutation.argumentids);
        for (const inputName of inputNames) {
            util.write(`${util.getInput(inputName, 'any')}, `);
        }
        util.writeLn(']); return;');
        util.addLabel(label);
    };
    statementLibrary['sensing_askandwait'] = function (util) {
        const QUESTION = util.getInput('QUESTION', 'string');
        util.writeLn('R.id = self.nextPromptId++;');
        const label1 = util.addLabel();
        util.writeLn('if (self.promptId < R.id) {');
        util.forceQueue(label1);
        util.writeLn('}');
        util.writeLn(`S.ask(${QUESTION});`);
        const label2 = util.addLabel();
        util.writeLn('if (self.promptId === R.id) {');
        util.forceQueue(label2);
        util.writeLn('}');
        util.visual('always');
    };
    statementLibrary['sensing_resettimer'] = function (util) {
        util.writeLn('runtime.timerStart = runtime.now;');
    };
    statementLibrary['sensing_setdragmode'] = function (util) {
        const DRAG_MODE = util.getField('DRAG_MODE');
        if (DRAG_MODE === 'draggable') {
            util.writeLn('S.isDraggable = true;');
        }
        else {
            util.writeLn('S.isDraggable = false;');
        }
    };
    // Legacy no-ops
    // https://github.com/LLK/scratch-vm/blob/bb42c0019c60f5d1947f3432038aa036a0fddca6/src/blocks/scratch3_motion.js#L19
    // https://github.com/LLK/scratch-vm/blob/bb42c0019c60f5d1947f3432038aa036a0fddca6/src/blocks/scratch3_looks.js#L248
    const noopStatement = (util) => util.writeLn('/* noop */');
    statementLibrary['motion_align_scene'] = noopStatement;
    statementLibrary['motion_scroll_right'] = noopStatement;
    statementLibrary['motion_scroll_up'] = noopStatement;
    statementLibrary['looks_changestretchby'] = noopStatement;
    statementLibrary['looks_hideallsprites'] = noopStatement;
    statementLibrary['looks_setstretchto'] = noopStatement;
    /* Inputs */
    inputLibrary['argument_reporter_boolean'] = function (util) {
        const VALUE = util.sanitizedString(util.getField('VALUE'));
        return util.booleanInput(util.asType(`C.args[${VALUE}]`, 'boolean'));
    };
    inputLibrary['argument_reporter_string_number'] = function (util) {
        const VALUE = util.sanitizedString(util.getField('VALUE'));
        return util.anyInput(`C.args[${VALUE}]`);
    };
    inputLibrary['control_create_clone_of_menu'] = function (util) {
        return util.fieldInput('CLONE_OPTION');
    };
    inputLibrary['control_get_counter'] = function (util) {
        return util.numberInput('self.counter');
    };
    inputLibrary['data_itemoflist'] = function (util) {
        const LIST = util.getListReference('LIST');
        const INDEX = util.getInput('INDEX', 'any');
        return util.anyInput(`getLineOfList(${LIST}, ${INDEX})`);
    };
    inputLibrary['data_itemnumoflist'] = function (util) {
        const LIST = util.getListReference('LIST');
        const ITEM = util.getInput('ITEM', 'any');
        return util.numberInput(`listIndexOf(${LIST}, ${ITEM})`);
    };
    inputLibrary['data_lengthoflist'] = function (util) {
        const LIST = util.getListReference('LIST');
        return util.numberInput(`${LIST}.length`);
    };
    inputLibrary['data_listcontainsitem'] = function (util) {
        const LIST = util.getListReference('LIST');
        const ITEM = util.getInput('ITEM', 'any');
        return util.booleanInput(`listContains(${LIST}, ${ITEM})`);
    };
    inputLibrary['looks_backdropnumbername'] = function (util) {
        const NUMBER_NAME = util.getField('NUMBER_NAME');
        if (NUMBER_NAME === 'number') {
            return util.numberInput('(self.currentCostumeIndex + 1)');
        }
        else {
            return util.stringInput('self.costumes[self.currentCostumeIndex].name');
        }
    };
    inputLibrary['looks_backdrops'] = function (util) {
        return util.fieldInput('BACKDROP');
    };
    inputLibrary['looks_costume'] = function (util) {
        return util.fieldInput('COSTUME');
    };
    inputLibrary['looks_costumenumbername'] = function (util) {
        const NUMBER_NAME = util.getField('NUMBER_NAME');
        if (NUMBER_NAME === 'number') {
            return util.numberInput('(S.currentCostumeIndex + 1)');
        }
        else {
            return util.stringInput('S.costumes[S.currentCostumeIndex].name');
        }
    };
    inputLibrary['looks_size'] = function (util) {
        return util.numberInput('(S.scale * 100)');
    };
    inputLibrary['makeymakey_menu_KEY'] = function (util) {
        return util.fieldInput('KEY');
    };
    inputLibrary['matrix'] = function (util) {
        return util.fieldInput('MATRIX');
    };
    inputLibrary['motion_direction'] = function (util) {
        return util.numberInput('S.direction');
    };
    inputLibrary['motion_glideto_menu'] = function (util) {
        return util.fieldInput('TO');
    };
    inputLibrary['motion_goto_menu'] = function (util) {
        return util.fieldInput('TO');
    };
    inputLibrary['motion_pointtowards_menu'] = function (util) {
        return util.fieldInput('TOWARDS');
    };
    inputLibrary['motion_xposition'] = function (util) {
        return util.numberInput('S.scratchX');
    };
    inputLibrary['motion_yposition'] = function (util) {
        return util.numberInput('S.scratchY');
    };
    inputLibrary['music_getTempo'] = function (util) {
        return util.numberInput('self.tempoBPM');
    };
    inputLibrary['operator_add'] = function (util) {
        const NUM1 = util.getInput('NUM1', 'number');
        const NUM2 = util.getInput('NUM2', 'number');
        return util.numberInput(`(${NUM1} + ${NUM2} || 0)`);
    };
    inputLibrary['operator_and'] = function (util) {
        const OPERAND1 = util.getInput('OPERAND1', 'any');
        const OPERAND2 = util.getInput('OPERAND2', 'any');
        return util.booleanInput(`(${OPERAND1} && ${OPERAND2})`);
    };
    inputLibrary['operator_contains'] = function (util) {
        const STRING1 = util.getInput('STRING1', 'string');
        const STRING2 = util.getInput('STRING2', 'string');
        // TODO: case sensitivity?
        // TODO: use indexOf?
        return util.booleanInput(`${STRING1}.includes(${STRING2})`);
    };
    inputLibrary['operator_divide'] = function (util) {
        const NUM1 = util.getInput('NUM1', 'number');
        const NUM2 = util.getInput('NUM2', 'number');
        return util.numberInput(`(${NUM1} / ${NUM2} || 0)`);
    };
    inputLibrary['operator_equals'] = function (util) {
        const OPERAND1 = util.getInput('OPERAND1', 'any');
        const OPERAND2 = util.getInput('OPERAND2', 'any');
        return util.booleanInput(`equal(${OPERAND1}, ${OPERAND2})`);
    };
    inputLibrary['operator_gt'] = function (util) {
        const OPERAND1 = util.getInput('OPERAND1', 'any');
        const OPERAND2 = util.getInput('OPERAND2', 'any');
        // TODO: use numGreater?
        return util.booleanInput(`(compare(${OPERAND1}, ${OPERAND2}) === 1)`);
    };
    inputLibrary['operator_join'] = function (util) {
        const STRING1 = util.getInput('STRING1', 'string');
        const STRING2 = util.getInput('STRING2', 'string');
        return util.stringInput(`(${STRING1} + ${STRING2})`);
    };
    inputLibrary['operator_length'] = function (util) {
        const STRING = util.getInput('STRING', 'string');
        // TODO: parenthesis important?
        return util.numberInput(`(${STRING}).length`);
    };
    inputLibrary['operator_letter_of'] = function (util) {
        const STRING = util.getInput('STRING', 'string');
        const LETTER = util.getInput('LETTER', 'number');
        return util.stringInput(`((${STRING})[(${LETTER} | 0) - 1] || "")`);
    };
    inputLibrary['operator_lt'] = function (util) {
        const OPERAND1 = util.getInput('OPERAND1', 'any');
        const OPERAND2 = util.getInput('OPERAND2', 'any');
        // TODO: use numLess?
        return util.booleanInput(`(compare(${OPERAND1}, ${OPERAND2}) === -1)`);
    };
    inputLibrary['operator_mathop'] = function (util) {
        const OPERATOR = util.getField('OPERATOR');
        const NUM = util.getInput('NUM', 'number');
        switch (OPERATOR) {
            case 'abs':
                return util.numberInput(`Math.abs(${NUM})`);
            case 'floor':
                return util.numberInput(`Math.floor(${NUM})`);
            case 'sqrt':
                return util.numberInput(`Math.sqrt(${NUM})`);
            case 'ceiling':
                return util.numberInput(`Math.ceil(${NUM})`);
            case 'cos':
                return util.numberInput(`Math.cos(${NUM} * Math.PI / 180)`);
            case 'sin':
                return util.numberInput(`Math.sin(${NUM} * Math.PI / 180)`);
            case 'tan':
                return util.numberInput(`Math.tan(${NUM} * Math.PI / 180)`);
            case 'asin':
                return util.numberInput(`(Math.asin(${NUM}) * 180 / Math.PI)`);
            case 'acos':
                return util.numberInput(`(Math.acos(${NUM}) * 180 / Math.PI)`);
            case 'atan':
                return util.numberInput(`(Math.atan(${NUM}) * 180 / Math.PI)`);
            case 'ln':
                return util.numberInput(`Math.log(${NUM})`);
            case 'log':
                return util.numberInput(`(Math.log(${NUM}) / Math.LN10)`);
            case 'e ^':
                return util.numberInput(`Math.exp(${NUM})`);
            case '10 ^':
                return util.numberInput(`Math.exp(${NUM} * Math.LN10)`);
            default:
                return util.numberInput('0');
        }
    };
    inputLibrary['operator_mod'] = function (util) {
        const NUM1 = util.getInput('NUM1', 'number');
        const NUM2 = util.getInput('NUM2', 'number');
        return util.numberInput(`mod(${NUM1}, ${NUM2})`);
    };
    inputLibrary['operator_multiply'] = function (util) {
        const NUM1 = util.getInput('NUM1', 'number');
        const NUM2 = util.getInput('NUM2', 'number');
        return util.numberInput(`(${NUM1} * ${NUM2} || 0)`);
    };
    inputLibrary['operator_not'] = function (util) {
        const OPERAND = util.getInput('OPERAND', 'any');
        return util.booleanInput(`!${OPERAND}`);
    };
    inputLibrary['operator_or'] = function (util) {
        const OPERAND1 = util.getInput('OPERAND1', 'any');
        const OPERAND2 = util.getInput('OPERAND2', 'any');
        return util.booleanInput(`(${OPERAND1} || ${OPERAND2})`);
    };
    inputLibrary['operator_random'] = function (util) {
        const FROM = util.getInput('FROM', 'number');
        const TO = util.getInput('TO', 'number');
        return util.numberInput(`random(${FROM}, ${TO})`);
    };
    inputLibrary['operator_round'] = function (util) {
        const NUM = util.getInput('NUM', 'number');
        return util.numberInput(`Math.round(${NUM})`);
    };
    inputLibrary['operator_subtract'] = function (util) {
        const NUM1 = util.getInput('NUM1', 'number');
        const NUM2 = util.getInput('NUM2', 'number');
        return util.numberInput(`(${NUM1} - ${NUM2} || 0)`);
    };
    inputLibrary['pen_menu_colorParam'] = function (util) {
        return util.fieldInput('colorParam');
    };
    inputLibrary['sensing_answer'] = function (util) {
        return util.stringInput('self.answer');
    };
    inputLibrary['sensing_coloristouchingcolor'] = function (util) {
        const COLOR = util.getInput('COLOR', 'any');
        const COLOR2 = util.getInput('COLOR2', 'any');
        return util.booleanInput(`S.colorTouchingColor(${COLOR}, ${COLOR2})`);
    };
    inputLibrary['sensing_current'] = function (util) {
        const CURRENTMENU = util.getField('CURRENTMENU').toLowerCase();
        switch (CURRENTMENU) {
            case 'year': return util.numberInput('new Date().getFullYear()');
            case 'month': return util.numberInput('(new Date().getMonth() + 1)');
            case 'date': return util.numberInput('new Date().getDate()');
            case 'dayofweek': return util.numberInput('(new Date().getDay() + 1)');
            case 'hour': return util.numberInput('new Date().getHours()');
            case 'minute': return util.numberInput('new Date().getMinutes()');
            case 'second': return util.numberInput('new Date().getSeconds()');
        }
        return util.numberInput('0');
    };
    inputLibrary['sensing_dayssince2000'] = function (util) {
        return util.numberInput('((Date.now() - epoch) / 86400000)');
    };
    inputLibrary['sensing_distanceto'] = function (util) {
        const DISTANCETOMENU = util.getInput('DISTANCETOMENU', 'any');
        return util.numberInput(`S.distanceTo(${DISTANCETOMENU})`);
    };
    inputLibrary['sensing_distancetomenu'] = function (util) {
        return util.fieldInput('DISTANCETOMENU');
    };
    inputLibrary['sensing_keyoptions'] = function (util) {
        return util.fieldInput('KEY_OPTION');
    };
    inputLibrary['sensing_keypressed'] = function (util) {
        const KEY_OPTION = util.getInput('KEY_OPTION', 'any');
        return util.booleanInput(`!!self.keys[P.runtime.getKeyCode(${KEY_OPTION})]`);
    };
    inputLibrary['sensing_loud'] = function (util) {
        // see sensing_loudness above
        return util.booleanInput('false');
    };
    inputLibrary['sensing_loudness'] = function (util) {
        // We don't implement loudness, we always return -1 which indicates that there is no microphone available.
        return util.numberInput('-1');
    };
    inputLibrary['sensing_mousedown'] = function (util) {
        return util.booleanInput('self.mousePressed');
    };
    inputLibrary['sensing_mousex'] = function (util) {
        return util.numberInput('self.mouseX');
    };
    inputLibrary['sensing_mousey'] = function (util) {
        return util.numberInput('self.mouseY');
    };
    inputLibrary['sensing_of'] = function (util) {
        const PROPERTY = util.sanitizedString(util.getField('PROPERTY'));
        const OBJECT = util.getInput('OBJECT', 'string');
        return util.anyInput(`attribute(${PROPERTY}, ${OBJECT})`);
    };
    inputLibrary['sensing_of_object_menu'] = function (util) {
        return util.fieldInput('OBJECT');
    };
    inputLibrary['sensing_timer'] = function (util) {
        if (P.config.preciseTimers) {
            return util.numberInput('((runtime.rightNow() - runtime.timerStart) / 1000)');
        }
        else {
            return util.numberInput('((runtime.now - runtime.timerStart) / 1000)');
        }
    };
    inputLibrary['sensing_touchingcolor'] = function (util) {
        const COLOR = util.getInput('COLOR', 'any');
        return util.booleanInput(`S.touchingColor(${COLOR})`);
    };
    inputLibrary['sensing_touchingobject'] = function (util) {
        const TOUCHINGOBJECTMENU = util.getInput('TOUCHINGOBJECTMENU', 'string');
        return util.booleanInput(`S.touching(${TOUCHINGOBJECTMENU})`);
    };
    inputLibrary['sensing_touchingobjectmenu'] = function (util) {
        return util.fieldInput('TOUCHINGOBJECTMENU');
    };
    inputLibrary['sound_sounds_menu'] = function (util) {
        return util.fieldInput('SOUND_MENU');
    };
    inputLibrary['sensing_username'] = function (util) {
        return util.stringInput('self.username');
    };
    inputLibrary['sound_volume'] = function (util) {
        return util.numberInput('(S.volume * 100)');
    };
    // Legacy no-ops
    // https://github.com/LLK/scratch-vm/blob/bb42c0019c60f5d1947f3432038aa036a0fddca6/src/blocks/scratch3_sensing.js#L74
    // https://github.com/LLK/scratch-vm/blob/bb42c0019c60f5d1947f3432038aa036a0fddca6/src/blocks/scratch3_motion.js#L42-L43
    const noopInput = (util) => util.anyInput('undefined');
    inputLibrary['motion_yscroll'] = noopInput;
    inputLibrary['motion_xscroll'] = noopInput;
    inputLibrary['sensing_userid'] = noopInput;
    /* Hats */
    hatLibrary['control_start_as_clone'] = {
        handle(util) {
            util.target.listeners.whenCloned.push(util.startingFunction);
        },
    };
    hatLibrary['event_whenbackdropswitchesto'] = {
        handle(util) {
            const BACKDROP = util.getField('BACKDROP');
            if (!util.target.listeners.whenBackdropChanges[BACKDROP]) {
                util.target.listeners.whenBackdropChanges[BACKDROP] = [];
            }
            util.target.listeners.whenBackdropChanges[BACKDROP].push(util.startingFunction);
        },
    };
    hatLibrary['event_whenbroadcastreceived'] = {
        handle(util) {
            const BROADCAST_OPTION = util.getField('BROADCAST_OPTION').toLowerCase();
            if (!util.target.listeners.whenIReceive[BROADCAST_OPTION]) {
                util.target.listeners.whenIReceive[BROADCAST_OPTION] = [];
            }
            util.target.listeners.whenIReceive[BROADCAST_OPTION].push(util.startingFunction);
        },
    };
    hatLibrary['event_whenflagclicked'] = {
        handle(util) {
            util.target.listeners.whenGreenFlag.push(util.startingFunction);
        },
    };
    hatLibrary['event_whenkeypressed'] = {
        handle(util) {
            const KEY_OPTION = util.getField('KEY_OPTION');
            if (KEY_OPTION === 'any') {
                for (var i = 128; i--;) {
                    util.target.listeners.whenKeyPressed[i].push(util.startingFunction);
                }
            }
            else {
                util.target.listeners.whenKeyPressed[P.runtime.getKeyCode(KEY_OPTION)].push(util.startingFunction);
            }
        },
    };
    hatLibrary['event_whenstageclicked'] = {
        handle(util) {
            util.target.listeners.whenClicked.push(util.startingFunction);
        },
    };
    hatLibrary['event_whenthisspriteclicked'] = {
        handle(util) {
            util.target.listeners.whenClicked.push(util.startingFunction);
        },
    };
    hatLibrary['makeymakey_whenMakeyKeyPressed'] = {
        handle(util) {
            // TODO: support all other keys
            // TODO: support patterns
            // Will probably be implemented as a very *interesting* "when any key pressed" handler
            // TODO: support all inputs
            const KEY = util.getInput('KEY', 'any');
            const keyMap = {
                // The key will be a full expression, including quotes around strings.
                '"SPACE"': 'space',
                '"UP"': 'up arrow',
                '"DOWN"': 'down arrow',
                '"LEFT"': 'left arrow',
                '"RIGHT"': 'right arrow',
                '"w"': 'w',
                '"a"': 'a',
                '"s"': 's',
                '"d"': 'd',
                '"f"': 'f',
                '"g"': 'g',
            };
            if (keyMap.hasOwnProperty(KEY)) {
                const keyCode = P.runtime.getKeyCode(keyMap[KEY]);
                util.target.listeners.whenKeyPressed[keyCode].push(util.startingFunction);
            }
            else {
                util.compiler.warn('unknown makey makey key', KEY);
            }
        },
    };
    hatLibrary['procedures_definition'] = {
        handle(util) {
            // TODO: HatUtil helpers for this
            const customBlockId = util.block.inputs.custom_block[1];
            const mutation = util.compiler.blocks[customBlockId].mutation;
            const proccode = mutation.proccode;
            // Warp is either a boolean or a string representation of that boolean for some reason.
            const warp = typeof mutation.warp === 'string' ? mutation.warp === 'true' : mutation.warp;
            // It's a stringified JSON array.
            const argumentNames = JSON.parse(mutation.argumentnames);
            const procedure = new P.sb3.Scratch3Procedure(util.startingFunction, warp, argumentNames);
            util.target.procedures[proccode] = procedure;
        },
        postcompile(compiler, source, hat) {
            return source + 'endCall(); return;\n';
        },
        precompile(compiler, hat) {
            const customBlockId = hat.inputs.custom_block[1];
            const mutation = compiler.blocks[customBlockId].mutation;
            const warp = typeof mutation.warp === 'string' ? mutation.warp === 'true' : mutation.warp;
            if (warp) {
                compiler.state.isWarp = true;
            }
        },
    };
    /* Watchers */
    watcherLibrary['data_variable'] = {
        init(watcher) {
            const name = watcher.params.VARIABLE;
            watcher.target.watchers[name] = watcher;
        },
        set(watcher, value) {
            const name = watcher.params.VARIABLE;
            watcher.target.vars[name] = value;
        },
        evaluate(watcher) {
            const name = watcher.params.VARIABLE;
            return watcher.target.vars[name];
        },
        getLabel(watcher) {
            return watcher.params.VARIABLE;
        },
    };
    watcherLibrary['looks_backdropnumbername'] = {
        evaluate(watcher) {
            const target = watcher.stage;
            const param = watcher.params.NUMBER_NAME;
            if (param === 'number') {
                return target.currentCostumeIndex + 1;
            }
            else {
                return target.costumes[target.currentCostumeIndex].name;
            }
        },
        getLabel(watcher) {
            return 'backdrop ' + watcher.params.NUMBER_NAME;
        },
    };
    watcherLibrary['looks_costumenumbername'] = {
        evaluate(watcher) {
            const target = watcher.target;
            const param = watcher.params.NUMBER_NAME;
            if (param === 'number') {
                return target.currentCostumeIndex + 1;
            }
            else {
                return target.costumes[target.currentCostumeIndex].name;
            }
        },
        getLabel(watcher) {
            return 'costume ' + watcher.params.NUMBER_NAME;
        },
    };
    watcherLibrary['looks_size'] = {
        evaluate(watcher) { return P.core.isSprite(watcher.target) ? watcher.target.scale * 100 : 100; },
        getLabel() { return 'size'; },
    };
    watcherLibrary['motion_direction'] = {
        evaluate(watcher) { return P.core.isSprite(watcher.target) ? watcher.target.direction : 0; },
        getLabel() { return 'direction'; },
    };
    watcherLibrary['motion_xposition'] = {
        evaluate(watcher) { return watcher.target.scratchX; },
        getLabel() { return 'x position'; },
    };
    watcherLibrary['motion_yposition'] = {
        evaluate(watcher) { return watcher.target.scratchY; },
        getLabel() { return 'y position'; },
    };
    watcherLibrary['music_getTempo'] = {
        evaluate(watcher) { return watcher.stage.tempoBPM; },
        getLabel() { return 'Music: tempo'; },
    };
    watcherLibrary['sensing_answer'] = {
        evaluate(watcher) { return watcher.stage.answer; },
        getLabel() { return 'answer'; },
    };
    watcherLibrary['sensing_current'] = {
        evaluate(watcher) {
            const param = watcher.params.CURRENTMENU.toLowerCase();
            switch (param) {
                case 'year': return new Date().getFullYear();
                case 'month': return new Date().getMonth() + 1;
                case 'date': return new Date().getDate();
                case 'dayofweek': return new Date().getDay() + 1;
                case 'hour': return new Date().getHours();
                case 'minute': return new Date().getMinutes();
                case 'second': return new Date().getSeconds();
            }
            return 0;
        },
        getLabel(watcher) {
            const param = watcher.params.CURRENTMENU.toLowerCase();
            // all expected params except DAYOFWEEK can just be lowercased and used directly
            if (param === 'dayofweek') {
                return 'day of week';
            }
            return param;
        }
    };
    watcherLibrary['sensing_loudness'] = {
        // We don't implement loudness.
        evaluate() { return -1; },
        getLabel() { return 'loudness'; },
    };
    watcherLibrary['sensing_timer'] = {
        evaluate(watcher) {
            return (watcher.stage.runtime.now - watcher.stage.runtime.timerStart) / 1000;
        },
        getLabel() { return 'timer'; },
    };
    watcherLibrary['sensing_username'] = {
        evaluate(watcher) { return watcher.stage.username; },
        getLabel() { return 'username'; },
    };
    watcherLibrary['sound_volume'] = {
        evaluate(watcher) { return watcher.target.volume * 100; },
        getLabel() { return 'volume'; },
    };
}());
//# sourceMappingURL=phosphorus.dist.js.map<|MERGE_RESOLUTION|>--- conflicted
+++ resolved
@@ -1404,7 +1404,6 @@
                 return data[3] !== 0;
             }
             spritesIntersect(spriteA, otherSprites) {
-<<<<<<< HEAD
                 const isSimple = (sprite) => {
                     if (P.core.isSprite(sprite)) {
                         return sprite.direction === 90 && sprite.scale === 1;
@@ -1416,14 +1415,10 @@
                 const aData = spriteA.costumes[spriteA.currentCostumeIndex].imageData();
                 const aBounds = spriteA.rotatedBounds();
                 const aSimple = isSimple(spriteA);
-=======
-                const mb = spriteA.rotatedBounds();
->>>>>>> 713fcc85
                 for (var i = 0; i < otherSprites.length; i++) {
                     const spriteB = otherSprites[i];
                     if (!spriteB.visible)
                         continue;
-<<<<<<< HEAD
                     const bBounds = spriteB.rotatedBounds();
                     if (bBounds.bottom >= aBounds.top || aBounds.bottom >= bBounds.top || bBounds.left >= aBounds.right || aBounds.left >= bBounds.right) {
                         continue;
@@ -1448,25 +1443,8 @@
                                 }
                             }
                         }
-=======
-                    const ob = spriteB.rotatedBounds();
-                    if (mb.bottom >= ob.top || ob.bottom >= mb.top || mb.left >= ob.right || ob.left >= mb.right) {
-                        continue;
-                    }
-                    const left = Math.max(mb.left, ob.left);
-                    const top = Math.min(mb.top, ob.top);
-                    const right = Math.min(mb.right, ob.right);
-                    const bottom = Math.max(mb.bottom, ob.bottom);
-                    const width = right - left;
-                    const height = top - bottom;
-                    // dimensions that are less than 1 or NaN will cause issues
-                    if (width < 1 || height < 1 || width !== width || height !== height) {
-                        continue;
->>>>>>> 713fcc85
                     }
                     else {
-                        console.log('using slow collision');
-                        debugger;
                         const width = right - left;
                         const height = top - bottom;
                         if (width < 1 || height < 1) {
