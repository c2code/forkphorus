var P = (function() {
  'use strict';

  var hasOwnProperty = {}.hasOwnProperty;

  var hasTouchEvents = 'ontouchstart' in document;

  var inherits = function(cla, sup) {
    cla.prototype = Object.create(sup.prototype);
    cla.parent = sup;
    cla.base = function(self, method /*, args... */) {
      return sup.prototype[method].call(self, [].slice.call(arguments, 2));
    };
  };

  var addEvents = function(cla /*, events... */) {
    [].slice.call(arguments, 1).forEach(function(event) {
      addEvent(cla, event);
    });
  };

  var addEvent = function(cla, event) {
    var capital = event[0].toUpperCase() + event.substr(1);

    cla.prototype.addEventListener = cla.prototype.addEventListener || function(event, listener) {
      var listeners = this['$' + event] = this['$' + event] || [];
      listeners.push(listener);
      return this;
    };

    cla.prototype.removeEventListener = cla.prototype.removeEventListener || function(event, listener) {
      var listeners = this['$' + event];
      if (listeners) {
        var i = listeners.indexOf(listener);
        if (i > -1) {
          listeners.splice(i, 1);
        }
      }
      return this;
    };

    cla.prototype.dispatchEvent = cla.prototype.dispatchEvent || function(event, arg) {
      var listeners = this['$' + event];
      if (listeners) {
        listeners.forEach(function(listener) {
          listener(arg);
        });
      }
      var listener = this['on' + event];
      if (listener) {
        listener(arg);
      }
      return this;
    };

    cla.prototype['on' + capital] = function(listener) {
      this.addEventListener(event, listener);
      return this;
    };

    cla.prototype['dispatch' + capital] = function(arg) {
      this.dispatchEvent(event, arg);
      return this;
    };
  };

  var Request = function() {
    this.loaded = 0;
  };
  addEvents(Request, 'load', 'progress', 'error');

  Request.prototype.progress = function(loaded, total, lengthComputable) {
    this.loaded = loaded;
    this.total = total;
    this.lengthComputable = lengthComputable;
    this.dispatchProgress({
      loaded: loaded,
      total: total,
      lengthComputable: lengthComputable
    });
  };

  Request.prototype.load = function(result) {
    this.result = result;
    this.isDone = true;
    this.dispatchLoad(result);
  };

  Request.prototype.error = function(error) {
    this.result = error;
    this.isError = true;
    this.isDone = true;
    this.dispatchError(error);
  };

  var CompositeRequest = function() {
    this.requests = [];
    this.isDone = true;
    this.update = this.update.bind(this);
    this.error = this.error.bind(this);
  };
  inherits(CompositeRequest, Request);

  CompositeRequest.prototype.add = function(request) {
    if (request instanceof CompositeRequest) {
      for (var i = 0; i < request.requests.length; i++) {
        this.add(request.requests[i]);
      }
    } else {
      this.requests.push(request);
      request.addEventListener('progress', this.update);
      request.addEventListener('load', this.update);
      request.addEventListener('error', this.error);
      this.update();
    }
  };

  CompositeRequest.prototype.update = function() {
    if (this.isError) return;
    var requests = this.requests;
    var i = requests.length;
    var total = 0;
    var loaded = 0;
    var lengthComputable = true;
    var uncomputable = 0;
    var done = 0;
    while (i--) {
      var r = requests[i];
      loaded += r.loaded;
      if (r.isDone) {
        total += r.loaded;
        done += 1;
      } else if (r.lengthComputable) {
        total += r.total;
      } else {
        lengthComputable = false;
        uncomputable += 1;
      }
    }
    if (!lengthComputable && uncomputable !== requests.length) {
      var each = total / (requests.length - uncomputable) * uncomputable;
      i = requests.length;
      total = 0;
      loaded = 0;
      lengthComputable = true;
      while (i--) {
        var r = requests[i];
        if (r.lengthComputable) {
          loaded += r.loaded;
          total += r.total;
        } else {
          total += each;
          if (r.isDone) loaded += each;
        }
      }
    }
    this.progress(loaded, total, lengthComputable);
    this.doneCount = done;
    this.isDone = done === requests.length;
    if (this.isDone && !this.defer) {
      this.load(this.getResult());
    }
  };

  CompositeRequest.prototype.getResult = function() {
    throw new Error('Users must implement getResult()');
  };

  var IO = {};

  IO.PROJECT_URL = 'http://projects.scratch.mit.edu/internalapi/project/';
  IO.ASSET_URL = 'http://scratch.mit.edu/internalapi/asset/';

  IO.PROXY_URL = 'proxy.php?u=';

  IO.FONTS = {
    '': 'Helvetica',
    Donegal: 'Donegal One',
    Gloria: 'Gloria Hallelujah',
    Marker: 'Permanent Marker',
    Mystery: 'Mystery Quest'
  };

  IO.LINE_HEIGHTS = {
    Helvetica: 1.13,
    'Donegal One': 1.25,
    'Gloria Hallelujah': 1.97,
    'Permanent Marker': 1.43,
    'Mystery Quest': 1.37
  };

  IO.init = function(request) {
    IO.projectRequest = request;
    IO.zip = null;
  };

  IO.parseJSONish = function(json) {
    if (/[^,:{}\[\]0-9\.\-+EINaefilnr-uy \n\r\t]/.test(json.replace(/"(\\.|[^"\\])*"/g, ''))) {
      throw new SyntaxError('Bad JSON');
    }
    return (1, eval)('(' + json + ')');
  };

  IO.load = function(url, callback, self, type) {
    var request = new Request;
    var xhr = new XMLHttpRequest;
    xhr.open('GET', IO.PROXY_URL + encodeURIComponent(url), true);
    xhr.onprogress = function(e) {
      request.progress(e.loaded, e.total, e.lengthComputable);
    };
    xhr.onload = function() {
      if (xhr.status === 200) {
        request.load(xhr.response);
      } else {
        request.error(new Error('HTTP ' + xhr.status + ': ' + xhr.statusText));
      }
    };
    xhr.onerror = function() {
      request.error(new Error('XHR Error'));
    };
    xhr.responseType = type;
    setTimeout(xhr.send.bind(xhr));

    if (callback) request.onLoad(callback.bind(self));
    return request;
  };

  IO.loadImage = function(url, callback, self) {
    var request = new Request;
    var image = new Image;
    image.src = url;
    image.onload = function() {
      request.load(image);
    };
    image.onerror = function() {
      request.error(new Error('Failed to load image: ' + url));
    };
    if (callback) request.onLoad(callback.bind(self));
    return request;
  };

  IO.loadScratchr2Project = function(id, callback, self) {
    var request = new CompositeRequest;
    IO.init(request);

    request.defer = true;
    var url = IO.PROJECT_URL + id + '/get/?' + Math.random().toString().slice(2);
    request.add(IO.load(url).onLoad(function(contents) {
      try {
        var json = IO.parseJSONish(contents);
      } catch (e) {
        request.add(IO.load(url, null, null, 'arraybuffer').onLoad(function(ab) {
          var request2 = new Request;
          request.add(request2);
          request.add(IO.loadSB2Project(ab, function(stage) {
            request.getResult = function() {
              return stage;
            };
            request2.load();
          }));
          request.defer = false;
        }));
        return;
      }
      try {
        IO.loadProject(json);
        if (callback) request.onLoad(callback.bind(self));
        if (request.isDone) {
          request.load(new Stage().fromJSON(json));
        } else {
          request.defer = false;
          request.getResult = function() {
            return new Stage().fromJSON(json);
          };
        }
      } catch (e) {
        request.error(e);
      }
    }));

    return request;
  };

  IO.loadScratchr2ProjectTitle = function(id, callback, self) {
    var request = new CompositeRequest;

    request.defer = true;
    request.add(P.IO.load('http://scratch.mit.edu/projects/' + id + '/').onLoad(function(data) {
      var m = /<title>\s*(.+?)(\s+on\s+Scratch)?\s*<\/title>/.exec(data);
      if (callback) request.onLoad(callback.bind(self));
      if (m) {
        var d = document.createElement('div');
        d.innerHTML = m[1];
        request.load(d.innerText);
      } else {
        request.error(new Error('No title'));
      }
    }));

    return request;
  };

  IO.loadJSONProject = function(json, callback, self) {
    var request = new CompositeRequest;
    IO.init(request);

    try {
      IO.loadProject(json);
      if (callback) request.onLoad(callback.bind(self));
      if (request.isDone) {
        request.load(new Stage().fromJSON(json));
      } else {
        request.defer = false;
        request.getResult = function() {
          return new Stage().fromJSON(json);
        };
      }
    } catch (e) {
      request.error(e);
    }

    return request;
  };

  IO.loadSB2Project = function(ab, callback, self) {
    var request = new CompositeRequest;
    IO.init(request);

    try {
      IO.zip = new JSZip(ab);
      var json = IO.parseJSONish(IO.zip.file('project.json').asText());

      IO.loadProject(json);
      if (callback) request.onLoad(callback.bind(self));
      if (request.isDone) {
        request.load(new Stage().fromJSON(json));
      } else {
        request.defer = false;
        request.getResult = function() {
          return new Stage().fromJSON(json);
        };
      }
    } catch (e) {
      request.error(e);
    }

    return request;
  };

  IO.loadSB2File = function(f, callback, self) {
    var cr = new CompositeRequest;
    cr.defer = true;
    var request = new Request;
    cr.add(request);
    var reader = new FileReader;
    reader.onloadend = function() {
      cr.defer = true;
      cr.add(IO.loadSB2Project(reader.result, function(result) {
        cr.defer = false;
        cr.getResult = function() {
          return result;
        };
        cr.update();
      }));
      request.load();
    };
    reader.onprogress = function(e) {
      request.progress(e.loaded, e.total, e.lengthComputable);
    };
    reader.readAsArrayBuffer(f);
    if (callback) cr.onLoad(callback.bind(self));
    return cr;
  };

  IO.loadProject = function(data) {
    IO.loadArray(data.children, IO.loadObject);
    IO.loadBase(data);
  };

  IO.loadBase = function(data) {
    data.scripts = data.scripts || [];
    data.costumes = IO.loadArray(data.costumes, IO.loadCostume);
    data.sounds = IO.loadArray(data.sounds, IO.loadSound);
    data.variables = data.variables || [];
    data.lists = data.lists || [];
  };

  IO.loadArray = function(data, process) {
    if (!data) return [];
    for (var i = 0; i < data.length; i++) {
      process(data[i]);
    }
    return data;
  };

  IO.loadObject = function(data) {
    if (!data.cmd && !data.listName) {
      IO.loadBase(data);
    }
  };

  IO.loadCostume = function(data) {
    IO.loadMD5(data.baseLayerMD5, data.baseLayerID, function(asset) {
      data.$image = asset;
    });
    if (data.textLayerMD5) {
      IO.loadMD5(data.textLayerMD5, data.textLayerID, function(asset) {
        data.$text = asset;
      });
    }
  };

  IO.loadSound = function() {
    // TODO
  };

  IO.fixSVG = function(svg, element) {
    if (element.nodeType !== 1) return;
    if (element.nodeName === 'text') {
      var font = element.getAttribute('font-family') || '';
      font = IO.FONTS[font] || font;
      if (font) {
        element.setAttribute('font-family', font);
        if (font === 'Helvetica') element.style.fontWeight = 'bold';
      }
      var size = +element.getAttribute('font-size');
      if (!size) {
        element.setAttribute('font-size', size = 18);
      }
      var bb = element.getBBox();
      var x = 4 - .6 * element.transform.baseVal.consolidate().matrix.a;
      var y = (element.getAttribute('y') - bb.y) * 1.1;
      element.setAttribute('x', x);
      element.setAttribute('y', y);
      var lines = element.textContent.split('\n');
      if (lines.length > 1) {
        element.textContent = lines[0];
        var lineHeight = IO.LINE_HEIGHTS[font] || 1;
        for (var i = 1, l = lines.length; i < l; i++) {
          var tspan = document.createElementNS(null, 'tspan');
          tspan.textContent = lines[i];
          tspan.setAttribute('x', x);
          tspan.setAttribute('y', y + size * i * lineHeight);
          element.appendChild(tspan);
        }
      }
      // svg.style.cssText = '';
      // console.log(element.textContent, 'data:image/svg+xml;base64,' + btoa(svg.outerHTML));
    } else if ((element.hasAttribute('x') || element.hasAttribute('y')) && element.hasAttribute('transform')) {
      element.setAttribute('x', 0);
      element.setAttribute('y', 0);
    }
    [].forEach.call(element.childNodes, IO.fixSVG.bind(null, svg));
  };

  IO.loadMD5 = function(md5, id, callback) {
    var ext = md5.split('.').pop();
    if (ext === 'svg') {
      var cb = function(source) {
        var div = document.createElement('div');
        div.innerHTML = source;
        var svg = div.getElementsByTagName('svg')[0];
        svg.style.visibility = 'hidden';
        svg.style.position = 'absolute';
        svg.style.left = '-10000px';
        svg.style.top = '-10000px';
        document.body.appendChild(svg);
        var viewBox = svg.viewBox.baseVal;
        if (viewBox.x || viewBox.y) {
          svg.width.baseVal.value = viewBox.width - viewBox.x;
          svg.height.baseVal.value = viewBox.height - viewBox.y;
          viewBox.x = 0;
          viewBox.y = 0;
          viewBox.width = 0;
          viewBox.height = 0;
        }
        IO.fixSVG(svg, svg);
        while (div.firstChild) div.removeChild(div.lastChild);
        div.appendChild(svg);
        svg.style.visibility = 'visible';

        var canvas = document.createElement('canvas');
        var context = canvas.getContext('2d');
        var image = new Image;
        callback(image);
        // svg.style.cssText = '';
        // console.log(md5, 'data:image/svg+xml;base64,' + btoa(div.innerHTML.trim()));
        canvg(canvas, div.innerHTML.trim(), {
          ignoreMouse: true,
          ignoreAnimation: true,
          ignoreClear: true,
          renderCallback: function() {
            image.src = canvas.toDataURL();
          }
        })
      };
      if (IO.zip) {
        cb(IO.zip.file(id + '.svg').asText());
      } else {
        IO.projectRequest.add(IO.load(IO.ASSET_URL + md5 + '/get/', cb));
      }
    } else {
      if (IO.zip) {
        var request = new Request;
        var f = IO.zip.file(id + '.' + ext).asBinary();
        var image = new Image;
        image.onload = function() {
          if (callback) callback(image);
          request.load();
        };
        image.src = 'data:image/' + (ext === 'jpg' ? 'jpeg' : ext) + ';base64,' + btoa(f);
        IO.projectRequest.add(request);
      } else {
        IO.projectRequest.add(
          IO.loadImage(IO.PROXY_URL + encodeURIComponent(IO.ASSET_URL + md5 + '/get/'), function(result) {
            callback(result);
          }));
      }
    }
  };

  var Base = function() {
    this.isClone = false;
    this.costumes = [];
    this.currentCostumeIndex = 0;
    this.objName = '';
    this.sounds = [];

    this.varRefs = {};
    this.listRefs = {};

    this.procedures = {};
    this.listeners = {
      whenClicked: [],
      whenCloned: [],
      whenGreenFlag: [],
      whenIReceive: {},
      whenKeyPressed: [],
      whenSceneStarts: [],
      whenSensorGreaterThan: []
    };
    for (var i = 0; i < 256; i++) {
      this.listeners.whenKeyPressed.push([]);
    }
    this.fns = [];
    this.scripts = [];

    this.filters = {
      color: 0,
      fisheye: 0,
      whirl: 0,
      pixelate: 0,
      mosaic: 0,
      brightness: 0,
      ghost: 0
    };

    this.initRuntime();
  };

  Base.prototype.fromJSON = function(data) {
    this.objName = data.objName;
    this.scripts = data.scripts;
    this.currentCostumeIndex = data.currentCostumeIndex || 0;
    this.costumes = data.costumes.map(function(d) {
      return new Costume(d);
    });
    // this.sounds = data.sounds.map(function(d) {
    //   return new Sound(d);
    // });
    this.addLists(this.lists = data.lists);
    this.addVariables(this.variables = data.variables);

    return this;
  };

  Base.prototype.addVariables = function(variables) {
    for (var i = 0; i < variables.length; i++) {
      if (variables[i].isPeristent) {
        throw new Error('Cloud variables are not supported');
      }
      this.varRefs[variables[i].name] = variables[i];
    }
  };

  Base.prototype.addLists = function(lists) {
    for (var i = 0; i < lists.length; i++) {
      if (lists[i].isPeristent) {
        throw new Error('Cloud lists are not supported');
      }
      this.listRefs[lists[i].listName] = lists[i];
      // TODO list watchers
    }
  };

  Base.prototype.showNextCostume = function() {
    this.currentCostumeIndex = (this.currentCostumeIndex + 1) % this.costumes.length;
    if (this.saying) this.updateBubble();
  };

  Base.prototype.showPreviousCostume = function() {
    var length = this.costumes.length;
    this.currentCostumeIndex = (this.currentCostumeIndex + length - 1) % length;
    if (this.saying) this.updateBubble();
  };

  Base.prototype.getCostumeName = function() {
    return this.costumes[this.currentCostumeIndex] ? this.costumes[this.currentCostumeIndex].costumeName : '';
  };

  Base.prototype.setCostume = function(costume) {
    if (typeof costume !== 'number') {
      costume = '' + costume;
      for (var i = 0; i < this.costumes.length; i++) {
        if (this.costumes[i].costumeName === costume) {
          this.currentCostumeIndex = i;
          if (this.saying) this.updateBubble();
          return;
        }
      }
      if (costume === (this.isSprite ? 'next costume' : 'next backdrop')) {
        this.showNextCostume();
        return;
      }
      if (costume === (this.isSprite ? 'previous costume' : 'previous backdrop')) {
        this.showPreviousCostume();
        return;
      }
    }
    i = (Math.floor(costume) - 1 || 0) % this.costumes.length;
    if (i < 0) i += this.costumes.length;
    this.currentCostumeIndex = i;
    if (this.saying) this.updateBubble();
  };

  Base.prototype.setFilter = function(name, value) {
    var min = 0;
    var max = 100;
    switch (name) {
      case 'whirl':
      case 'fisheye':
      case 'pixelate': // absolute value
      case 'mosaic': // absolute value
        min = -Infinity;
        max = Infinity;
        break;
      case 'color':
        value = value % 200;
        if (value < 0) value += 200;
        max = 200;
        break;
    }
    if (value < min) value = min;
    if (value > max) value = max;
    this.filters[name] = value;
  };

  Base.prototype.changeFilter = function(name, value) {
    this.setFilter(name, this.filters[name] + value);
  };

  Base.prototype.resetFilters = function() {
    this.filters = {
      color: 0,
      fisheye: 0,
      whirl: 0,
      pixelate: 0,
      mosaic: 0,
      brightness: 0,
      ghost: 0
    };
  };

  Base.prototype.ask = function(question) {
    var stage = this.stage;
    if (question) {
      if (this.isSprite && this.visible) {
        this.say(question);
        stage.promptTitle.style.display = 'none';
      } else {
        stage.promptTitle.style.display = 'block';
        stage.promptTitle.textContent = question;
      }
    } else {
      stage.promptTitle.style.display = 'none';
    }
    stage.hidePrompt = false;
    stage.prompter.style.display = 'block';
    stage.prompt.value = '';
    stage.prompt.focus();
  };

  var Stage = function() {
    this.stage = this;

    Stage.parent.call(this);

    this.children = [];
    this.defaultWatcherX = 10;
    this.defaultWatcherY = 10;

    this.info = {};
    this.answer = '';
    this.promptId = 0;
    this.nextPromptId = 0;
    this.tempoBPM = 60;
    this.videoAlpha = 1;
    this.zoom = 1;
    this.maxZoom = 1;
    this.baseNow = 0;
    this.baseTime = 0;
    this.timerStart = 0;
    this.cloneCount = 0;

    this.keys = {};
    this.rawMouseX = 0;
    this.rawMouseY = 0;
    this.mouseX = 0;
    this.mouseY = 0;
    this.mousePressed = false;

    this.penCanvas = document.createElement('canvas');
    this.penCanvas.width = 480;
    this.penCanvas.height = 360;
    this.penContext = this.penCanvas.getContext('2d');

    this.root = document.createElement('div');
    this.root.style.position = 'absolute';
    this.root.style.overflow = 'hidden';
    this.root.style.width = '480px';
    this.root.style.height = '360px';
    this.root.style.fontSize = '1px';
    this.root.style.WebkitUserSelect =
    this.root.style.MozUserSelect =
    this.root.style.MSUserSelect =
    this.root.style.WebkitUserSelect = 'none';

    this.canvas = document.createElement('canvas');
    this.root.appendChild(this.canvas);
    this.canvas.width = 480;
    this.canvas.height = 360;
    this.context = this.canvas.getContext('2d');

    this.canvas.tabIndex = 0;
    this.canvas.style.outline = 'none';
    this.canvas.style.position = 'absolute';
    this.canvas.style.background = '#fff';

    // hardware acceleration
    this.canvas.style.WebkitTransform = 'translateZ(0)';

    this.canvas.addEventListener('keydown', function(e) {
      if (e.ctrlKey || e.altKey || e.metaKey) {
        return;
      }
      this.keys[e.keyCode] = true;
      this.trigger('whenKeyPressed', e.keyCode);
      e.stopPropagation();
      e.preventDefault();
    }.bind(this));

    this.canvas.addEventListener('keyup', function(e) {
      this.keys[e.keyCode] = false;
      e.stopPropagation();
      e.preventDefault();
    }.bind(this));

    if (hasTouchEvents) {

      document.addEventListener('touchstart', function(e) {
        this.mousePressed = true;
        for (var i = 0; i < e.changedTouches.length; i++) {
          this.updateMouse(e.changedTouches[i]);
          if (e.target === this.canvas) {
            this.clickMouse();
          }
        }
        if (e.target === this.canvas) e.preventDefault();
      }.bind(this));

      document.addEventListener('touchmove', function(e) {
        this.updateMouse(e.changedTouches[0]);
      }.bind(this));

      document.addEventListener('touchend', function(e) {
        this.releaseMouse();
      }.bind(this));

    } else {

      document.addEventListener('mousedown', function(e) {
        this.updateMouse(e);
        this.mousePressed = true;

        if (e.target === this.canvas) {
          this.clickMouse();
          e.preventDefault();
          this.canvas.focus();
        }
      }.bind(this));

      document.addEventListener('mousemove', function(e) {
        this.updateMouse(e);
      }.bind(this));

      document.addEventListener('mouseup', function(e) {
        this.updateMouse(e);
        this.releaseMouse();
      }.bind(this));
    }

    this.prompter = document.createElement('div');
    this.root.appendChild(this.prompter);
    this.prompter.style.position = 'absolute';
    this.prompter.style.left =
    this.prompter.style.right = '14em';
    this.prompter.style.bottom = '6em';
    this.prompter.style.padding = '5em 30em 5em 5em';
    this.prompter.style.border = '3em solid rgb(46, 174, 223)';
    this.prompter.style.borderRadius = '8em';
    this.prompter.style.background = '#fff';
    this.prompter.style.display = 'none';

    this.promptTitle = document.createElement('div');
    this.prompter.appendChild(this.promptTitle);
    this.promptTitle.textContent = '';
    this.promptTitle.style.cursor = 'default';
    this.promptTitle.style.font = 'bold 13em sans-serif';
    this.promptTitle.style.margin = '0 '+(-25/13)+'em '+(5/13)+'em 0';
    this.promptTitle.style.whiteSpace = 'pre';
    this.promptTitle.style.overflow = 'hidden';
    this.promptTitle.style.textOverflow = 'ellipsis';

    this.prompt = document.createElement('input');
    this.prompter.appendChild(this.prompt);
    this.prompt.style.border = '0';
    this.prompt.style.background = '#eee';
    this.prompt.style.MozBoxSizing =
    this.prompt.style.boxSizing = 'border-box';
    this.prompt.style.font = '13em sans-serif';
    this.prompt.style.padding = '0 '+(3/13)+'em';
    this.prompt.style.outline = '0';
    this.prompt.style.margin = '0';
    this.prompt.style.width = '100%';
    this.prompt.style.height = ''+(20/13)+'em';
    this.prompt.style.display = 'block';
    this.prompt.style.WebkitBorderRadius =
    this.prompt.style.borderRadius = '0';
    this.prompt.style.WebkitBoxShadow =
    this.prompt.style.boxShadow = 'inset '+(1/13)+'em '+(1/13)+'em '+(2/13)+'em rgba(0, 0, 0, .2), inset '+(-1/13)+'em '+(-1/13)+'em '+(1/13)+'em rgba(255, 255, 255, .2)';
    this.prompt.style.WebkitAppearance = 'none';

    this.promptButton = document.createElement('div');
    this.prompter.appendChild(this.promptButton);
    this.promptButton.style.width = '22em';
    this.promptButton.style.height = '22em';
    this.promptButton.style.position = 'absolute';
    this.promptButton.style.right = '4em';
    this.promptButton.style.bottom = '4em';
    this.promptButton.style.background = 'url(icons.svg) -165em -37em';
    this.promptButton.style.backgroundSize = '320em 96em';

    this.prompt.addEventListener('keydown', function(e) {
      if (e.keyCode === 13) {
        this.submitPrompt();
      }
    }.bind(this));

    this.promptButton.addEventListener(hasTouchEvents ? 'touchstart' : 'mousedown', this.submitPrompt.bind(this));

  };
  inherits(Stage, Base);

  Stage.prototype.isStage = true;

  Stage.prototype.fromJSON = function(data) {
    Stage.parent.prototype.fromJSON.call(this, data);

    data.children.forEach(function(d) {
      if (d.listName) return;
      this.children.push(new (d.cmd ? Watcher : Sprite)(this).fromJSON(d));
    }, this);

    this.children.forEach(function(child) {
      if (child.resolve) child.resolve();
    }, this);

    P.compile(this);

    return this;
  };

  Stage.prototype.focus = function() {
    if (this.promptId < this.nextPromptId) {
      this.prompt.focus();
    } else {
      this.canvas.focus();
    }
  };

  Stage.prototype.updateMouse = function(e) {
    var bb = this.canvas.getBoundingClientRect();
    var x = (e.clientX - bb.left) / this.zoom - 240;
    var y = 180 - (e.clientY - bb.top) / this.zoom;
    this.rawMouseX = x;
    this.rawMouseY = y;
    if (x < -240) x = -240;
    if (x > 240) x = 240;
    if (y < -180) y = -180;
    if (y > 180) y = 180;
    this.mouseX = x;
    this.mouseY = y;
  };

  Stage.prototype.setZoom = function(zoom) {
    if (this.zoom === zoom) return;
    if (this.maxZoom < zoom) {
      this.maxZoom = zoom;
      var canvas = this.penCanvas;
      this.penCanvas = document.createElement('canvas');
      this.penCanvas.width = 480 * zoom;
      this.penCanvas.height = 360 * zoom;
      this.penContext = this.penCanvas.getContext('2d');
      this.penContext.drawImage(canvas, 0, 0, 480 * zoom, 360 * zoom);
      this.penContext.scale(this.maxZoom, this.maxZoom);
    }
    this.root.style.width =
    this.canvas.style.width = 480 * zoom + 'px';
    this.root.style.height =
    this.canvas.style.height = 360 * zoom + 'px';
    this.root.style.fontSize = zoom + 'px';
    this.zoom = zoom;
  };

  Stage.prototype.clickMouse = function() {
    this.mouseSprite = undefined;
    for (var i = this.children.length; i--;) {
      if (this.children[i].isSprite && this.children[i].visible && this.children[i].touching('_mouse_')) {
        if (this.children[i].isDraggable) {
          this.mouseSprite = this.children[i];
          this.children[i].mouseDown();
        } else {
          this.triggerFor(this.children[i], 'whenClicked');
        }
        return;
      }
    }
    this.triggerFor(this, 'whenClicked');
  };

  Stage.prototype.releaseMouse = function() {
    this.mousePressed = false;
    if (this.mouseSprite) {
      this.mouseSprite.mouseUp();
      this.mouseSprite = undefined;
    }
  };

  Stage.prototype.resetAllFilters = function() {
    var children = this.children;
    var i = children.length;
    while (i--) {
      children[i].resetFilters();
    }
    this.resetFilters();
  };

  Stage.prototype.removeAllClones = function() {
    var i = this.children.length;
    while (i--) {
      if (this.children[i].isClone) {
        this.children[i].remove();
        this.children.splice(i, 1);
      }
    }
    this.cloneCount = 0;
  };

  Stage.prototype.getObject = function(name) {
    for (var i = 0; i < this.children.length; i++) {
      var c = this.children[i];
      if (c.objName === name && !c.isClone) {
        return c;
      }
    }
    if (name === '_stage_' || name === this.objName) {
      return this;
    }
  };

  Stage.prototype.getObjects = function(name) {
    var result = [];
    for (var i = 0; i < this.children.length; i++) {
      if (this.children[i].objName === name) {
        result.push(this.children[i]);
      }
    }
    return result;
  };

  Stage.prototype.draw = function() {
    var context = this.context;

    this.canvas.width = 480 * this.zoom; // clear
    this.canvas.height = 360 * this.zoom;

    context.save();
    context.scale(this.zoom, this.zoom);

    this.drawOn(context);

    context.restore();

    if (this.hidePrompt) {
      this.hidePrompt = false;
      this.prompter.style.display = 'none';
      this.canvas.focus();
    }
  };

  Stage.prototype.drawOn = function(context, except) {
    var costume = this.costumes[this.currentCostumeIndex];
    context.save();
    context.scale(costume.scale, costume.scale);
    context.globalAlpha = Math.max(0, Math.min(1, 1 - this.filters.ghost / 100));
    context.drawImage(costume.image, 0, 0);
    context.restore();

    context.save();
    context.scale(1 / this.maxZoom, 1 / this.maxZoom);
    context.drawImage(this.penCanvas, 0, 0);
    context.restore();

    for (var i = 0; i < this.children.length; i++) {
      if (this.children[i].visible && this.children[i] !== except) {
        this.children[i].draw(context);
      }
    }
  };

  Stage.prototype.moveTo = function() {};

  Stage.prototype.submitPrompt = function() {
    if (this.promptId < this.nextPromptId) {
      this.answer = this.prompt.value;
      this.promptId += 1;
      if (this.promptId >= this.nextPromptId) {
        this.hidePrompt = true;
      }
    }
  };

  var KEY_CODES = {
    'space': 32,
    'left arrow': 37,
    'up arrow': 38,
    'right arrow': 39,
    'down arrow': 40
  };

  var getKeyCode = function(keyName) {
    return KEY_CODES[keyName.toLowerCase()] || keyName.toUpperCase().charCodeAt(0);
  };

  var Sprite = function(stage) {
    this.stage = stage;

    Sprite.parent.call(this);

    this.addVariables(stage.variables);
    this.addLists(stage.lists);

    this.direction = 90;
    this.indexInLibrary = -1;
    this.isDraggable = false;
    this.isDragging = false;
    this.rotationStyle = 'normal';
    this.scale = 1;
    this.scratchX = 0;
    this.scratchY = 0;
    this.spriteInfo = {};
    this.visible = true;

    this.penHue = 240;
    this.penSaturation = 100;
    this.penLightness = 50;

    this.penSize = 1;
    this.isPenDown = false;
    this.isSprite = true;
    this.bubble = null;
    this.saying = false;
    this.thinking = false;
    this.sayId = 0;
  };
  inherits(Sprite, Base);

  Sprite.prototype.fromJSON = function(data) {

    Sprite.parent.prototype.fromJSON.call(this, data);

    this.direction = data.direction;
    this.indexInLibrary = data.indexInLibrary;
    this.isDraggable = data.isDraggable;
    this.rotationStyle = data.rotationStyle;
    this.scale = data.scale;
    this.scratchX = data.scratchX;
    this.scratchY = data.scratchY;
    this.spriteInfo = data.spriteInfo;
    this.visible = data.visible;

    return this;
  };

  Sprite.prototype.clone = function() {
    var c = new Sprite(this.stage);

    c.isClone = true;
    c.costumes = this.costumes;
    c.currentCostumeIndex = this.currentCostumeIndex;
    c.objName = this.objName;
    c.sounds = this.sounds;
    c.variables = [];
    c.lists = [];

    for (var i = 0; i < this.variables.length; i++) {
      var v = this.variables[i];
      c.varRefs[v.name] = c.variables[i] = {
        name: v.name,
        value: v.value
      };
    }

    for (var i = 0; i < this.lists.length; i++) {
      var l = this.lists[i];
      c.listRefs[l.listName] = c.lists[i] = {
        contents: l.contents.slice(0),
        listName: l.listName
      };
    }

    c.procedures = this.procedures;
    c.listeners = this.listeners;
    c.fns = this.fns;
    c.scripts = this.scripts;

    this.filters = {
      color: this.filters.color,
      fisheye: this.filters.fisheye,
      whirl: this.filters.whirl,
      pixelate: this.filters.pixelate,
      mosaic: this.filters.mosaic,
      brightness: this.filters.brightness,
      ghost: this.filters.ghost
    };

    c.direction = this.direction;
    c.indexInLibrary = this.indexInLibrary;
    c.isDraggable = this.isDraggable;
    c.rotationStyle = this.rotationStyle;
    c.scale = this.scale;
    c.scratchX = this.scratchX;
    c.scratchY = this.scratchY;
    c.visible = this.visible;
    c.penHue = this.penHue;
    c.penSaturation = this.penSaturation;
    c.penLightness = this.penLightness;
    c.penSize = this.penSize;
    c.isPenDown = this.isPenDown;

    c.initRuntime();

    return c;
  };

  Sprite.prototype.mouseDown = function() {
    this.dragStartX = this.scratchX;
    this.dragStartY = this.scratchY;
    this.dragOffsetX = this.scratchX - this.stage.mouseX;
    this.dragOffsetY = this.scratchY - this.stage.mouseY;
    this.isDragging = true;
  };

  Sprite.prototype.mouseUp = function() {
    if (this.isDragging && this.scratchX === this.dragStartX && this.scratchY === this.dragStartY) {
      this.stage.triggerFor(this, 'whenClicked');
    }
    this.isDragging = false;
  };

  Sprite.prototype.forward = function(steps) {
    var d = (90 - this.direction) * Math.PI / 180;
    this.moveTo(this.scratchX + steps * Math.cos(d), this.scratchY + steps * Math.sin(d));
  };

  Sprite.prototype.moveTo = function(x, y) {
    var ox = this.scratchX;
    var oy = this.scratchY;
    if (ox === x && oy === y && !this.isPenDown) return;
    this.scratchX = x;
    this.scratchY = y;
    this.keepOnStage();
    if (this.isPenDown) {
      var context = this.stage.penContext;
      if (this.penSize % 2 > .5 && this.penSize % 2 < 1.5) {
        ox -= .5;
        oy -= .5;
        x -= .5;
        y -= .5;
      }
      context.strokeStyle = 'hsl(' + this.penHue + ',' + this.penSaturation + '%,' + (this.penLightness > 100 ? 200 - this.penLightness : this.penLightness) + '%)';
      context.lineWidth = this.penSize;
      context.lineCap = 'round';
      context.beginPath();
      context.moveTo(240 + ox, 180 - oy);
      context.lineTo(240 + x, 180 - y);
      context.stroke();
    }
    if (this.saying) {
      this.updateBubble();
    }
  };

  Sprite.prototype.dotPen = function() {
    var context = this.stage.penContext;
    var x = this.scratchX;
    var y = this.scratchY;
    if (this.penSize % 2 > .5 && this.penSize % 2 < 1.5) {
      x -= .5;
      y -= .5;
    }
    context.strokeStyle = 'hsl(' + this.penHue + ',' + this.penSaturation + '%,' + (this.penLightness > 100 ? 200 - this.penLightness : this.penLightness) + '%)';
    context.lineWidth = this.penSize;
    context.lineCap = 'round';
    context.beginPath();
    context.moveTo(240 + x, 180 - y);
    context.lineTo(240.01 + x, 180 - y);
    context.stroke();
  };

<<<<<<< HEAD
  Sprite.prototype.draw = function(context) {
=======
  Sprite.prototype.stamp = function() {
    var context = this.stage.penContext;
    this.draw(context);
  };

  Sprite.prototype.draw = function(context, noEffects) {
>>>>>>> 32b11684
    var costume = this.costumes[this.currentCostumeIndex];

    if (this.isDragging) {
      this.moveTo(this.dragOffsetX + this.stage.mouseX, this.dragOffsetY + this.stage.mouseY);
    }

    if (costume) {
      context.save();

      context.translate(this.scratchX + 240, 180 - this.scratchY);
      if (this.rotationStyle === 'normal') {
        context.rotate((this.direction - 90) * Math.PI / 180);
      } else if (this.rotationStyle === 'leftRight' && this.direction < 0) {
        context.scale(-1, 1);
      }
      context.scale(this.scale, this.scale);
      context.scale(costume.scale, costume.scale);
      context.translate(-costume.rotationCenterX, -costume.rotationCenterY);

      if (!noEffects) context.globalAlpha = Math.max(0, Math.min(1, 1 - this.filters.ghost / 100));

      context.drawImage(costume.image, 0, 0);

      context.restore();
    }
  };

  Sprite.prototype.keepOnStage = function() {
    // TODO
  };

  Sprite.prototype.setDirection = function(degrees) {
    var d = degrees % 360;
    if (d > 180) d -= 360;
    if (d <= -180) d += 360;
    this.direction = d;
    if (this.saying) this.updateBubble();
  };

  var collisionCanvas = document.createElement('canvas');
  var collisionContext = collisionCanvas.getContext('2d');

  Sprite.prototype.touching = function(thing) {
    var costume = this.costumes[this.currentCostumeIndex];

    if (thing === '_mouse_') {
      var bounds = this.rotatedBounds();
      var x = this.stage.rawMouseX;
      var y = this.stage.rawMouseY;
      if (x < bounds.left || y < bounds.bottom || x > bounds.right || y > bounds.top) {
        return false;
      }
      var d = costume.context.getImageData((x - this.scratchX) * costume.bitmapResolution + costume.rotationCenterX, (this.scratchY - y) * costume.bitmapResolution + costume.rotationCenterY, 1, 1).data;
      return d[3] !== 0;
    } else if (thing === '_edge_') {
      var bounds = this.rotatedBounds();
      return bounds.left <= -240 || bounds.right >= 240 || bounds.top >= 180 || bounds.bottom <= -180;
    } else {
      if (!this.visible) return false;
      var sprites = this.stage.getObjects(thing);
      for (var i = sprites.length; i--;) {
        var sprite = sprites[i];
        if (!sprite.visible) continue;

        var sc = sprite.costumes[sprite.currentCostumeIndex];

        var mb = this.rotatedBounds();
        var ob = sprite.rotatedBounds();

        if (mb.bottom >= ob.top || ob.bottom >= mb.top || mb.left >= ob.right || ob.left >= mb.right) {
          continue;
        }

        var left = Math.max(mb.left, ob.left);
        var top = Math.min(mb.top, ob.top);
        var right = Math.min(mb.right, ob.right);
        var bottom = Math.max(mb.bottom, ob.bottom);

        collisionCanvas.width = right - left;
        collisionCanvas.height = top - bottom;

        collisionContext.save();
        collisionContext.translate(-(left + 240), -(180 - top));

        this.draw(collisionContext, true);
        collisionContext.globalCompositeOperation = 'source-in';
        sprite.draw(collisionContext, true);

        collisionContext.restore();

        var data = collisionContext.getImageData(0, 0, right - left, top - bottom).data;

        var length = (right - left) * (top - bottom) * 4;
        for (var j = 0; j < length; j += 4) {
          if (data[j + 3]) {
            return true;
          }
        }
      }
      return false;
    }
  };

  Sprite.prototype.touchingColor = function(rgb) {
    var b = this.rotatedBounds();
    collisionCanvas.width = b.right - b.left;
    collisionCanvas.height = b.top - b.bottom;

    collisionContext.save();
    collisionContext.translate(-(240 + b.left), -(180 - b.top));

    this.stage.drawOn(collisionContext, this);
    collisionContext.globalCompositeOperation = 'destination-in';
    this.draw(collisionContext, true);

    collisionContext.restore();

    var data = collisionContext.getImageData(0, 0, b.right - b.left, b.top - b.bottom).data;

    rgb = rgb & 0xffffff;
    var length = (b.right - b.left) * (b.top - b.bottom) * 4;
    for (var i = 0; i < length; i += 4) {
      if ((data[i] << 16 | data[i + 1] << 8 | data[i + 2]) === rgb && data[i + 3]) {
        return true;
      }
    }

    return false;
  };

  Sprite.prototype.bounceOffEdge = function() {
    var b = this.rotatedBounds();
    var dl = 240 + b.left;
    var dt = 180 - b.top;
    var dr = 240 - b.right;
    var db = 180 + b.bottom;

    var d = Math.min(dl, dt, dr, db);
    if (d > 0) return;

    var dir = this.direction * Math.PI / 180;
    var dx = Math.sin(dir);
    var dy = -Math.cos(dir);

    switch (d) {
      case dl: dx = Math.max(0.2, Math.abs(dx)); break;
      case dt: dy = Math.max(0.2, Math.abs(dy)); break;
      case dr: dx = -Math.max(0.2, Math.abs(dx)); break;
      case db: dy = -Math.max(0.2, Math.abs(dy)); break;
    }

    this.direction = Math.atan2(dy, dx) * 180 / Math.PI + 90;
    if (this.saying) this.updateBubble();

    b = this.rotatedBounds();
    var x = this.scratchX;
    var y = this.scratchY;
    if (b.left < -240) x += -240 - b.left;
    if (b.top > 180) y += 180 - b.top;
    if (b.right > 240) x += 240 - b.left;
    if (b.bottom < -180) y += -180 - b.top;
  };

  Sprite.prototype.rotatedBounds = function() {
    var costume = this.costumes[this.currentCostumeIndex];

    var s = costume.scale * this.scale;
    var left = -costume.rotationCenterX * s;
    var top = costume.rotationCenterY * s;
    var right = left + costume.image.width * s;
    var bottom = top - costume.image.height * s;

    if (this.rotationStyle !== 'normal') {
      if (this.rotationStyle === 'leftRight' && this.direction < 0) {
        right = -left;
        left = right - costume.image.width * costume.scale * this.scale;
      }
      return {
        left: this.scratchX + left,
        right: this.scratchX + right,
        top: this.scratchY + top,
        bottom: this.scratchY + bottom
      };
    }

    var mSin = Math.sin(this.direction * Math.PI / 180);
    var mCos = Math.cos(this.direction * Math.PI / 180);

    var tlX = mSin * left - mCos * top;
    var tlY = mCos * left + mSin * top;

    var trX = mSin * right - mCos * top;
    var trY = mCos * right + mSin * top;

    var blX = mSin * left - mCos * bottom;
    var blY = mCos * left + mSin * bottom;

    var brX = mSin * right - mCos * bottom;
    var brY = mCos * right + mSin * bottom;

    return {
      left: this.scratchX + Math.min(tlX, trX, blX, brX),
      right: this.scratchX + Math.max(tlX, trX, blX, brX),
      top: this.scratchY + Math.max(tlY, trY, blY, brY),
      bottom: this.scratchY + Math.min(tlY, trY, blY, brY)
    };
  };

  Sprite.prototype.showRotatedBounds = function() {
    var bounds = this.rotatedBounds();
    var div = document.createElement('div');
    div.style.outline = '1px solid red';
    div.style.position = 'absolute';
    div.style.left = (240 + bounds.left) + 'px';
    div.style.top = (180 - bounds.top) + 'px';
    div.style.width = (bounds.right - bounds.left) + 'px';
    div.style.height = (bounds.top - bounds.bottom) + 'px';
    this.stage.canvas.parentNode.appendChild(div);
  };

  Sprite.prototype.distanceTo = function(thing) {
    if (thing === '_mouse_') {
      var x = this.stage.mouseX;
      var y = this.stage.mouseY;
    } else {
      var sprite = this.stage.getObject(thing);
      if (!sprite) return 0;
      x = sprite.scratchX;
      y = sprite.scratchY;
    }
    return Math.sqrt((this.scratchX - x) * (this.scratchX - x) + (this.scratchY - y) * (this.scratchY - y));
  };

  Sprite.prototype.gotoObject = function(thing) {
    if (thing === '_mouse_') {
      this.moveTo(this.stage.mouseX, this.stage.mouseY);
    } else {
      var sprite = this.stage.getObject(thing);
      if (!sprite) return 0;
      this.moveTo(sprite.scratchX, sprite.scratchY);
    }
  };

  Sprite.prototype.pointTowards = function(thing) {
    if (thing === '_mouse_') {
      var x = this.stage.mouseX;
      var y = this.stage.mouseY;
    } else {
      var sprite = this.stage.getObject(thing);
      if (!sprite) return 0;
      x = sprite.scratchX;
      y = sprite.scratchY;
    }
    this.direction = Math.atan2(x - this.scratchX, y - this.scratchY) * 180 / Math.PI;
    if (this.saying) this.updateBubble();
  };

  Sprite.prototype.say = function(text, thinking) {
    text = '' + text;
    if (!text) {
      this.saying = false;
      if (!this.bubble) return;
      this.bubble.style.display = 'none';
      return ++this.sayId;
    }
    this.saying = true;
    this.thinking = thinking;
    if (!this.bubble) {
      this.bubble = document.createElement('div');
      this.bubble.style.maxWidth = ''+(127/14)+'em';
      this.bubble.style.minWidth = ''+(48/14)+'em';
      this.bubble.style.padding = ''+(8/14)+'em '+(10/14)+'em';
      this.bubble.style.border = ''+(3/14)+'em solid rgb(160, 160, 160)'
      this.bubble.style.borderRadius = ''+(10/14)+'em'
      this.bubble.style.background = '#fff';
      this.bubble.style.position = 'absolute';
      this.bubble.style.font = 'bold 14em sans-serif';
      this.bubble.style.whiteSpace = 'pre-wrap';
      this.bubble.style.wordWrap = 'break-word';
      this.bubble.style.textAlign = 'center';
      this.bubble.style.cursor = 'default';
      this.bubble.appendChild(this.bubbleText = document.createTextNode(''));
      this.bubble.appendChild(this.bubblePointer = document.createElement('div'));
      this.bubblePointer.style.position = 'absolute';
      this.bubblePointer.style.height = ''+(21/14)+'em';
      this.bubblePointer.style.width = ''+(44/14)+'em';
      this.bubblePointer.style.background = 'url(icons.svg) '+(-195/14)+'em '+(-4/14)+'em';
      this.bubblePointer.style.backgroundSize = ''+(320/14)+'em '+(96/14)+'em';
      this.stage.root.appendChild(this.bubble);
    }
    this.bubblePointer.style.backgroundPositionX = ((thinking ? -259 : -195)/14)+'em';
    this.bubble.style.display = 'block';
    this.bubbleText.nodeValue = text;
    this.updateBubble();
    return ++this.sayId;
  };

  Sprite.prototype.updateBubble = function() {
    if (!this.visible || !this.saying) {
      this.bubble.style.display = 'none';
      return;
    }
    var b = this.rotatedBounds();
    var left = 240 + b.right;
    var bottom = 180 + b.top;
    var width = this.bubble.offsetWidth / this.stage.zoom;
    var height = this.bubble.offsetHeight / this.stage.zoom;
    this.bubblePointer.style.top = ((height - 6) / 14) + 'em';
    if (left + width + 2 > 480) {
      this.bubble.style.right = ((240 - b.left) / 14) + 'em';
      this.bubble.style.left = 'auto';
      this.bubblePointer.style.right = (3/14)+'em';
      this.bubblePointer.style.left = 'auto';
      this.bubblePointer.style.backgroundPositionY = (-36/14)+'em';
    } else {
      this.bubble.style.left = (left / 14) + 'em';
      this.bubble.style.right = 'auto';
      this.bubblePointer.style.left = (3/14)+'em';
      this.bubblePointer.style.right = 'auto';
      this.bubblePointer.style.backgroundPositionY = (-4/14)+'em';
    }
    if (bottom + height + 2 > 360) {
      bottom = 360 - height - 2;
    }
    if (bottom < 19) {
      bottom = 19;
    }
    this.bubble.style.bottom = (bottom / 14) + 'em';
  };

  Sprite.prototype.remove = function() {
    if (this.bubble) {
      this.stage.root.removeChild(this.bubble);
      this.bubble = null;
    }
  };

  var Costume = function(data) {
    this.baseLayerID = data.baseLayerID;
    this.baseLayerMD5 = data.baseLayerMD5;
    this.baseLayer = data.$image;
    this.bitmapResolution = data.bitmapResolution || 1;
    this.scale = 1 / this.bitmapResolution;
    this.costumeName = data.costumeName;
    this.rotationCenterX = data.rotationCenterX;
    this.rotationCenterY = data.rotationCenterY;
    this.textLayer = data.$text;

    this.image = document.createElement('canvas');
    this.context = this.image.getContext('2d');

    this.render();
    this.baseLayer.onload = function() {
      this.render();
    }.bind(this);
    if (this.textLayer) {
      this.textLayer.onload = this.baseLayer.onload;
    }
  };
  addEvents(Costume, 'load');

  Costume.prototype.render = function() {
    if (!this.baseLayer.width || this.textLayer && !this.textLayer.width) {
      return;
    }
    this.image.width = this.baseLayer.width;
    this.image.height = this.baseLayer.height;

    this.context.drawImage(this.baseLayer, 0, 0);
    if (this.textLayer) {
      this.context.drawImage(this.textLayer, 0, 0);
    }
  };

  var Watcher = function(stage) {
    this.stage = stage;

    this.cmd = 'getVar:';
    this.color = '#ee7d16';
    this.isDiscrete = true;
    this.label = 'watcher';
    this.mode = 1;
    this.param = 'var';
    this.sliderMax = 100;
    this.sliderMin = 0;
    this.target = undefined;
    this.visible = true;
    this.x = 0;
    this.y = 0;
  };

  Watcher.prototype.fromJSON = function(data) {
    this.cmd = data.cmd || 'getVar:';
    if (data.color) {
      var c = (data.color < 0 ? data.color + 0x1000000 : data.color).toString(16);
      this.color = '#000000'.slice(0, -c.length) + c;
    }
    this.isDiscrete = data.isDiscrete == null ? true : data.isDiscrete;
    this.label = data.label || '';
    this.mode = data.mode || 1;
    this.param = data.param;
    this.sliderMax = data.sliderMax == null ? 100 : data.sliderMax;
    this.sliderMin = data.sliderMin || 0;
    this.targetName = data.target;
    this.visible = data.visible == null ? true : data.visible;
    this.x = data.x || 0;
    this.y = data.y || 0;

    return this;
  };

  Watcher.prototype.resolve = function() {
    this.target = this.stage.getObject(this.targetName);
    if (this.target && this.cmd === 'getVar:') {
      var ref = this.target.varRefs[this.param];
      if (ref) {
        ref.watcher = this;
      }
    }
    if (!this.label) {
      this.label = this.getLabel();
      if (this.target.isSprite) this.label = this.target.objName + ': ' + this.label;
    }
  };

  var WATCHER_LABELS = {
    'costumeIndex': 'costume #',
    'xpos': 'x position',
    'ypos': 'y position',
    'heading': 'direction',
    'scale': 'size',
    'backgroundIndex': 'background #',
    'sceneName': 'background name',
    'tempo': 'tempo',
    'volume': 'volume',
    'answer': 'answer',
    'timer': 'timer',
    'soundLevel': 'loudness',
    'isLoud': 'loud?',
    'xScroll': 'x scroll',
    'yScroll': 'y scroll'
  };

  Watcher.prototype.getLabel = function() {
    switch (this.cmd) {
      case 'getVar:': return this.param;
      case 'sensor:': return this.param + ' sensor value';
      case 'sensorPressed': return 'sensor ' + this.param + '?';
      case 'timeAndDate': return this.param;
      case 'senseVideoMotion': return 'video ' + this.param;
    }
    return WATCHER_LABELS[this.cmd] || '';
  };

  Watcher.prototype.draw = function(context) {
    var value = 0;
    if (!this.target) return;
    switch (this.cmd) {
      case 'answer':
        value = this.stage.answer;
        break;
      case 'backgroundIndex':
        value = this.stage.currentCostumeIndex + 1;
        break;
      case 'costumeIndex':
        value = this.target.currentCostumeIndex + 1;
        break;
      case 'getVar:':
        var ref = this.target.varRefs[this.param];
        if (ref) {
          if (this.mode === 3 && this.stage.mousePressed) {
            var x = this.stage.mouseX + 240 - this.x - 5;
            var y = 180 - this.stage.mouseY - this.y - 20;
            if (x >= 0 && y >= 0 && x <= this.width - 5 - 5 && y <= 9) {
              ref.value = this.sliderMin + Math.max(0, Math.min(1, (x - 2.5) / (this.width - 5 - 5 - 5))) * (this.sliderMax - this.sliderMin);
              ref.value = this.isDiscrete ? Math.round(ref.value) : Math.round(ref.value * 100) / 100;
            }
          }
          value = ref.value;
        }
        break;
      case 'heading':
        value = this.target.direction;
        break;
      case 'scale':
        value = this.target.scale * 100;
        break;
      case 'sceneName':
        value = this.stage.getCostumeName();
        break;
      case 'senseVideoMotion':
        // TODO
        break;
      case 'soundLevel':
        // TODO
        break;
      case 'tempo':
        value = this.stage.tempoBPM;
        break;
      case 'timeAndDate':
        value = this.timeAndDate(this.param);
        break;
      case 'timer':
        value = Math.round((this.stage.now() - this.stage.timerStart) / 100) / 10;
        break;
      case 'volume':
        // TODO
        break;
      case 'xpos':
        value = this.target.scratchX;
        break;
      case 'ypos':
        value = this.target.scratchY;
        break;
    }
    if (typeof value === 'number' && (value < 0.001 || value > 0.001)) {
      value = Math.round(value * 1000) / 1000;
    }
    value = String(value);

    if (this.labelWidth == null) {
      context.font = 'bold 11px sans-serif';
      this.labelWidth = context.measureText(this.label).width;
    }

    context.save();
    context.translate(this.x, this.y);

    if (this.mode === 1 || this.mode === 3) {
      context.font = 'bold 11px sans-serif';

      var dw = Math.max(41, 5 + context.measureText(value).width + 5);
      var r = 5;
      var w = this.width = 5 + this.labelWidth + 5 + dw + 5;
      var h = this.mode === 1 ? 21 : 32;

      context.strokeStyle = 'rgb(148, 145, 145)';
      context.fillStyle = 'rgb(193, 196, 199)';
      context.lineWidth = 2;
      context.beginPath();
      context.arc(r + 1, r + 1, r, Math.PI, Math.PI * 3/2, false);
      context.arc(w - r - 1, r + 1, r, Math.PI * 3/2, 0, false);
      context.arc(w - r - 1, h - r - 1, r, 0, Math.PI/2, false);
      context.arc(r + 1, h - r - 1, r, Math.PI/2, Math.PI, false);
      context.closePath();
      context.stroke();
      context.fill();

      context.fillStyle = '#000';
      context.fillText(this.label, 5, 14);

      var dh = 15;
      var dx = 5 + this.labelWidth + 5;
      var dy = 3;
      var dr = 4;

      context.save();
      context.translate(dx, dy);

      context.strokeStyle = '#fff';
      context.fillStyle = this.color;
      context.lineWidth = 2;
      context.beginPath();
      context.arc(dr + 1, dr + 1, dr, Math.PI, Math.PI * 3/2, false);
      context.arc(dw - dr - 1, dr + 1, dr, Math.PI * 3/2, 0, false);
      context.arc(dw - dr - 1, dh - dr - 1, dr, 0, Math.PI/2, false);
      context.arc(dr + 1, dh - dr - 1, dr, Math.PI/2, Math.PI, false);
      context.closePath();
      context.stroke();
      context.fill();

      context.fillStyle = '#fff';
      context.textAlign = 'center';
      context.fillText(value, dw / 2, dh - 4);

      context.restore();

      if (this.mode === 3) {
        var sh = 5;
        var sw = w - 5 - 5;
        var sr = 1.5;
        var br = 4.5;

        context.save();
        context.translate(5, 22);

        context.strokeStyle = 'rgb(148, 145, 145)';
        context.fillStyle = 'rgb(213, 216, 219)';
        context.lineWidth = 2;
        context.beginPath();
        context.arc(sr + 1, sr + 1, sr, Math.PI, Math.PI * 3/2, false);
        context.arc(sw - sr - 1, sr + 1, sr, Math.PI * 3/2, 0, false);
        context.arc(sw - sr - 1, sh - sr - 1, sr, 0, Math.PI/2, false);
        context.arc(sr + 1, sh - sr - 1, sr, Math.PI/2, Math.PI, false);
        context.closePath();
        context.stroke();
        context.fill();

        var x = (sw - sh) * ((+value || 0) - this.sliderMin) / (this.sliderMax - this.sliderMin);
        context.strokeStyle = 'rgb(108, 105, 105)';
        context.fillStyle = 'rgb(233, 236, 239)';
        context.beginPath();
        context.arc(x + sh / 2, sh / 2, br - 1, 0, Math.PI * 2, false);
        context.stroke();
        context.fill();

        context.restore();
      }
    } else if (this.mode === 2) {
      context.font = 'bold 15px sans-serif';

      dh = 21;
      dw = Math.max(41, 5 + context.measureText(value).width + 5);
      dr = 4;

      context.strokeStyle = '#fff';
      context.fillStyle = this.color;
      context.lineWidth = 2;
      context.beginPath();
      context.arc(dr + 1, dr + 1, dr, Math.PI, Math.PI * 3/2, false);
      context.arc(dw - dr - 1, dr + 1, dr, Math.PI * 3/2, 0, false);
      context.arc(dw - dr - 1, dh - dr - 1, dr, 0, Math.PI/2, false);
      context.arc(dr + 1, dh - dr - 1, dr, Math.PI/2, Math.PI, false);
      context.closePath();
      context.stroke();
      context.fill();

      context.fillStyle = '#fff';
      context.textAlign = 'center';
      context.fillText(value, dw / 2, dh - 5);
    }

    context.restore();
  };

  return {
    hasTouchEvents: hasTouchEvents,
    getKeyCode: getKeyCode,
    IO: IO,
    Base: Base,
    Stage: Stage,
    Sprite: Sprite,
    Watcher: Watcher
  };

}());

P.compile = (function() {
  'use strict';

  var LOG_PRIMITIVES;
  // LOG_PRIMITIVES = true;

  var EVENT_SELECTORS = [
    'procDef',
    'whenClicked',
    'whenCloned',
    'whenGreenFlag',
    'whenIReceive',
    'whenKeyPressed',
    'whenSceneStarts',
    'whenSensorGreaterThan' // TODO
  ];

  var compileScripts = function(object) {
    for (var i = 0; i < object.scripts.length; i++) {
      compileListener(object, object.scripts[i][2]);
    }
  };

  var warnings;
  var warn = function(message) {
    warnings[message] = (warnings[message] || 0) + 1;
  };

  var name = 'a';
  function varn() {
    var i, s;
    s = '';
    i = name.length - 1;
    while (i >= 0 && name[i] === 'z') {
      s = 'a' + s;
      --i;
    }
    if (i === -1) {
      s = 'a' + s;
    } else {
      s = String.fromCharCode(name.charCodeAt(i) + 1) + s;
    }
    s = name.substr(0, i) + s;
    name = s;
    return '$tmp_' + s;
  }

  var compileListener = function(object, script) {
    if (!script[0] || EVENT_SELECTORS.indexOf(script[0][0]) === -1) return;

    var nextLabel = function() {
      return object.fns.length + fns.length;
    };

    var label = function() {
      var id = nextLabel();
      fns.push(source.length);
      return id;
    };

    var delay = function() {
      source += 'return;\n';
      label();
    };

    var queue = function(id) {
      source += 'queue(' + id + ');\n';
      source += 'return;\n';
    };

    var forceQueue = function(id) {
      source += 'forceQueue(' + id + ');\n';
      source += 'return;\n';
    };

    var seq = function(script) {
      if (!script) return;
      for (var i = 0; i < script.length; i++) {
        compile(script[i]);
      }
    };

    var val = function(e, usenum, usebool) {
      var v;
      if (typeof e === 'number' || typeof e === 'boolean') {

        return '' + e;

      } else if (typeof e === 'string') {

        return '"' + e
          .replace(/\\/g, '\\\\')
          .replace(/\n/g, '\\n')
          .replace(/\r/g, '\\r')
          .replace(/"/g, '\\"') + '"';

      } else if ((v = numval(e)) != null || (v = boolval(e)) != null) {

        return v;

      } else if (e[0] === 'costumeName') {

        return 'S.getCostumeName()';

      } else if (e[0] === 'sceneName') {

        return 'self.getCostumeName()';

      } else if (e[0] === 'getParam') { /* Data */

        return '(C && C.args[' + val(e[1]) + '] != null ? C.args[' + val(e[1]) + '] : 0)';

      } else if (e[0] === 'readVariable') {

        return 'getVar(' + val(e[1]) + ').value';

      } else if (e[0] === 'contentsOfList:') {

        return 'contentsOfList(' + val(e[1]) + ')';

      } else if (e[0] === 'getLine:ofList:') {

        return 'getLineOfList(' + val(e[2]) + ', ' + val(e[1]) + ')';

      } else if (e[0] === 'concatenate:with:') {

        return '("" + ' + val(e[1]) + ' + ' + val(e[2]) + ')';

      } else if (e[0] === 'letter:of:') {

        return '(("" + ' + val(e[2]) + ')[Math.floor(' + num(e[1]) + ') - 1] || "")';

      } else if (e[0] === 'answer') { /* Sensing */

        return 'self.answer';

      } else if (e[0] === 'getAttribute:of:') {

        return 'attribute(' + val(e[1]) + ', ' + val(e[2]) + ')';

      // } else if (e[0] === 'getUserId') {

      // } else if (e[0] === 'getUserName') {

      } else {

        warn('Undefined val: ' + e[0]);

      }
    };

    var numval = function(e) {

      if (e[0] === 'xpos') { /* Motion */

        return 'S.scratchX';

      } else if (e[0] === 'ypos') {

        return 'S.scratchY';

      } else if (e[0] === 'heading') {

        return 'S.direction';

      } else if (e[0] === 'costumeIndex') { /* Looks */

        return '(S.currentCostumeIndex + 1)';

      } else if (e[0] === 'backgroundIndex') {

        return '(self.currentCostumeIndex + 1)';

      } else if (e[0] === 'scale') {

        return '(S.scale * 100)';

      // } else if (e[0] === 'volume') { /* Sound */

      } else if (e[0] === 'tempo') {

        return 'self.tempoBPM';

      } else if (e[0] === 'lineCountOfList:') { /* Data */

        return 'lineCountOfList(' + val(e[1]) + ')';

      } else if (e[0] === '+') { /* Operators */

        return '(' + num(e[1]) + ' + ' + num(e[2]) + ')';

      } else if (e[0] === '-') {

        return '(' + num(e[1]) + ' - ' + num(e[2]) + ')';

      } else if (e[0] === '*') {

        return '(' + num(e[1]) + ' * ' + num(e[2]) + ')';

      } else if (e[0] === '/') {

        return '(' + num(e[1]) + ' / ' + num(e[2]) + ')';

      } else if (e[0] === 'randomFrom:to:') {

        return 'random(' + num(e[1]) + ', ' + num(e[2]) + ')';

      } else if (e[0] === 'abs') {

        return 'Math.abs(' + num(e[1]) + ')';

      } else if (e[0] === 'sqrt') {

        return 'Math.sqrt(' + num(e[1]) + ')';

      } else if (e[0] === 'stringLength:') {

        return '("" + ' + val(e[1]) + ').length';

      } else if (e[0] === '%' || e[0] === '\\') {

        return 'mod(' + num(e[1]) + ', ' + num(e[2]) + ')';

      } else if (e[0] === 'rounded') {

        return 'Math.round(' + num(e[1]) + ')';

      } else if (e[0] === 'computeFunction:of:') {

        return 'mathFunc(' + val(e[1]) + ', ' + num(e[2]) + ')';

      } else if (e[0] === 'mouseX') { /* Sensing */

        return 'self.mouseX';

      } else if (e[0] === 'mouseY') {

        return 'self.mouseY';

      } else if (e[0] === 'timer') {

        return '((self.now() - self.timerStart) / 1000)';

      } else if (e[0] === 'distanceTo:') {

        return 'S.distanceTo(' + val(e[1]) + ')';

      // } else if (e[0] === 'soundLevel') {

      } else if (e[0] === 'timestamp') {

        return '((Date.now() - epoch) / 86400000)';

      } else if (e[0] === 'timeAndDate') {

        return 'timeAndDate(' + val(e[1]) + ')';

      // } else if (e[0] === 'sensor:') {

      }
    };

    var boolval = function(e) {

      if (e[0] === 'list:contains:') { /* Data */

        return 'listContains(' + val(e[1]) + ', ' + val(e[2]) + ')';

      } else if (e[0] === '<') { /* Operators */

        return '(compare(' + val(e[1]) + ', ' + val(e[2]) + ') === -1)';

      } else if (e[0] === '=') {

        return '(compare(' + val(e[1]) + ', ' + val(e[2]) + ') === 0)';

      } else if (e[0] === '>') {

        return '(compare(' + val(e[1]) + ', ' + val(e[2]) + ') === 1)';

      } else if (e[0] === '&') {

        return '(' + bool(e[1]) + ' && ' + bool(e[2]) + ')';

      } else if (e[0] === '|') {

        return '(' + bool(e[1]) + ' || ' + bool(e[2]) + ')';

      } else if (e[0] === 'not') {

        return '!' + bool(e[1]) + '';

      } else if (e[0] === 'mousePressed') { /* Sensing */

        return 'self.mousePressed';

      } else if (e[0] === 'touching:') {

        return 'S.touching(' + val(e[1]) + ')';

      } else if (e[0] === 'touchingColor:') {

        return 'S.touchingColor(' + val(e[1]) + ')';

      // } else if (e[0] === 'color:sees:') {

      } else if (e[0] === 'keyPressed:') {

        return '!!self.keys[P.getKeyCode(' + val(e[1]) + ')]';

      // } else if (e[0] === 'isLoud') {

      // } else if (e[0] === 'sensorPressed:') {

      }
    };

    var bool = function(e) {
      if (typeof e === 'boolean') {
        return e;
      }
      if (typeof e === 'number' || typeof e === 'string') {
        return +e !== 0 && e !== '' && e !== 'false' && e !== false;
      }
      var v = boolval(e);
      return v != null ? v : 'bool(' + val(e, false, true) + ')';
    };

    var num = function(e) {
      if (typeof e === 'number') {
        return e;
      }
      if (typeof e === 'boolean' || typeof e === 'string') {
        return +e || 0;
      }
      var v = numval(e);
      return v != null ? v : '(+' + val(e, true) + ' || 0)';
    };

    var compile = function(block) {
      if (LOG_PRIMITIVES) {
        source += 'console.log(' + val(block[0]) + ');\n';
      }

      if (['forward:', 'turnRight:', 'turnLeft:', 'heading:', 'pointTowards:', 'gotoX:y:', 'gotoSpriteOrMouse:', 'changeXposBy:', 'xpos:', 'changeYposBy:', 'ypos:', 'bounceOffEdge', 'setRotationStyle', 'lookLike:', 'nextCostume', 'say:duration:elapsed:from:', 'say:', 'think:duration:elapsed:from:', 'think:', 'changeGraphicEffect:by:', 'setGraphicEffect:to:', 'filterReset', 'changeSizeBy:', 'setSizeTo:', 'comeToFront', 'goBackByLayers:', 'glideSecs:toX:y:elapsed:from:'].indexOf(block[0]) > -1) {
        source += 'if (S.visible) VISUAL = true;\n';
      } else if (['showBackground:', 'startScene', 'nextBackground', 'nextScene', 'startSceneAndWait', 'show', 'hide', 'putPenDown', 'stampCostume', 'showVariable:', 'hideVariable:', 'doAsk'].indexOf(block[0]) > -1) {
        source += 'VISUAL = true;\n';
      }

      if (block[0] === 'forward:') { /* Motion */

        source += 'S.forward(' + num(block[1]) + ');\n';

      } else if (block[0] === 'turnRight:') {

        source += 'S.setDirection(S.direction + ' + num(block[1]) + ');\n';

      } else if (block[0] === 'turnLeft:') {

        source += 'S.setDirection(S.direction - ' + num(block[1]) + ');\n';

      } else if (block[0] === 'heading:') {

        source += 'S.setDirection(' + num(block[1]) + ');\n';

      } else if (block[0] === 'pointTowards:') {

        source += 'S.pointTowards(' + val(block[1]) + ');\n';

      } else if (block[0] === 'gotoX:y:') {

        source += 'S.moveTo(' + num(block[1]) + ', ' + num(block[2]) + ');\n';

      } else if (block[0] === 'gotoSpriteOrMouse:') {

        source += 'S.gotoObject(' + val(block[1]) + ');\n';

      } else if (block[0] === 'changeXposBy:') {

        source += 'S.moveTo(S.scratchX + ' + num(block[1]) + ', S.scratchY);\n';

      } else if (block[0] === 'xpos:') {

        source += 'S.moveTo(' + num(block[1]) + ', S.scratchY);\n';

      } else if (block[0] === 'changeYposBy:') {

        source += 'S.moveTo(S.scratchX, S.scratchY + ' + num(block[1]) + ');\n';

      } else if (block[0] === 'ypos:') {

        source += 'S.moveTo(S.scratchX, ' + num(block[1]) + ');\n';

      } else if (block[0] === 'bounceOffEdge') {

        source += 'S.bounceOffEdge();\n';

      } else if (block[0] === 'setRotationStyle') {

        source += 'var style = ' + val(block[1]) + ';\n';
        source += 'S.rotationStyle = style === "left-right" ? "leftRight" : style === "don\'t rotate" ? "none" : "normal";';

      } else if (block[0] === 'lookLike:') { /* Looks */

        source += 'S.setCostume(' + val(block[1]) + ');\n';

      } else if (block[0] === 'nextCostume') {

        source += 'S.currentCostumeIndex = (S.currentCostumeIndex + 1) % S.costumes.length;\n';

      } else if (block[0] === 'showBackground:' ||
                 block[0] === 'startScene') {

        source += 'self.setCostume(' + val(block[1]) + ');\n';
        source += 'var threads = sceneChange();\n';
        source += 'if (threads.indexOf(BASE) !== -1) return;\n'

      } else if (block[0] === 'nextBackground' ||
                 block[0] === 'nextScene') {

        source += 'S.currentCostumeIndex = (S.currentCostumeIndex + 1) % S.costumes.length;\n';
        source += 'var threads = sceneChange();\n';
        source += 'if (threads.indexOf(BASE) !== -1) return;\n'

      } else if (block[0] === 'startSceneAndWait') {

        source += 'save();\n';
        source += 'self.setCostume(' + val(block[1]) + ');\n';
        source += 'R.threads = sceneChange();\n';
        source += 'if (R.threads.indexOf(BASE) !== -1) return;\n'
        var id = label();
        source += 'if (!running(R.threads)) {\n';
        forceQueue(id);
        source += '}\n';
        source += 'restore();\n';

      } else if (block[0] === 'say:duration:elapsed:from:') {

        source += 'save();\n';
        source += 'R.id = S.say(' + val(block[1]) + ', false);\n';
        source += 'R.start = self.now();\n';
        source += 'R.duration = ' + num(block[2]) + ';\n';

        var id = label();
        source += 'if (self.now() - R.start < R.duration * 1000) {\n';
        forceQueue(id);
        source += '}\n';

        source += 'if (S.sayId === R.id) {\n';
        source += '  S.say("");\n';
        source += '}\n';
        source += 'restore();\n';

      } else if (block[0] === 'say:') {

        source += 'S.say(' + val(block[1]) + ', false);\n';

      } else if (block[0] === 'think:duration:elapsed:from:') {

        source += 'save();\n';
        source += 'R.id = S.say(' + val(block[1]) + ', true);\n';
        source += 'R.start = self.now();\n';
        source += 'R.duration = ' + num(block[2]) + ';\n';

        var id = label();
        source += 'if (self.now() - R.start < R.duration * 1000) {\n';
        forceQueue(id);
        source += '}\n';

        source += 'if (S.sayId === R.id) {\n';
        source += '  S.say("");\n';
        source += '}\n';
        source += 'restore();\n';

      } else if (block[0] === 'think:') {

        source += 'S.say(' + val(block[1]) + ', true);\n';

      } else if (block[0] === 'changeGraphicEffect:by:') {

        source += 'S.changeFilter(' + val(block[1]) + ', ' + num(block[2]) + ');\n';

      } else if (block[0] === 'setGraphicEffect:to:') {

        source += 'S.setFilter(' + val(block[1]) + ', ' + num(block[2]) + ');\n';

      } else if (block[0] === 'filterReset') {

        source += 'S.resetFilters();\n';

      } else if (block[0] === 'changeSizeBy:') {

        source += 'S.scale += ' + num(block[1]) + ' / 100;\n';

      } else if (block[0] === 'setSizeTo:') {

        source += 'S.scale = ' + num(block[1]) + ' / 100;\n';

      } else if (block[0] === 'show') {

        source += 'S.visible = true;\n';
        source += 'if (S.saying) S.updateBubble();\n';

      } else if (block[0] === 'hide') {

        source += 'S.visible = false;\n';
        source += 'if (S.saying) S.updateBubble();\n';

      } else if (block[0] === 'comeToFront') {

        source += 'var i = self.children.indexOf(S);\n';
        source += 'if (i > -1) self.children.splice(i, 1);\n';
        source += 'self.children.push(S);\n';

      } else if (block[0] === 'goBackByLayers:') {

        source += 'var i = self.children.indexOf(S);\n';
        source += 'if (i > -1) {\n';
        source += '  self.children.splice(i, 1);\n';
        source += '  self.children.splice(Math.max(0, i - ' + num(block[1]) + '), 0, S);\n';
        source += '}\n';

      // } else if (block[0] === 'setVideoState') {

      // } else if (block[0] === 'setVideoTransparency') {

      // } else if (block[0] === 'playSound:') { /* Sound */

      // } else if (block[0] === 'doPlaySoundAndWait') {

      // } else if (block[0] === 'stopAllSounds') {

      // } else if (block[0] === 'drum:duration:elapsed:from:') {

      // } else if (block[0] === 'playDrum') {

      // } else if (block[0] === 'rest:elapsed:from:') {

      // } else if (block[0] === 'noteOn:duration:elapsed:from:') {

      // } else if (block[0] === 'midiInstrument:') {

      // } else if (block[0] === 'instrument:') {

      // } else if (block[0] === 'changeVolumeBy:') {

      // } else if (block[0] === 'setVolumeTo:') {

      } else if (block[0] === 'changeTempoBy:') {

        source += 'self.tempoBPM += ' + num(block[1]) + ';\n';

      } else if (block[0] === 'setTempoTo:') {

        source += 'self.tempoBPM = ' + num(block[1]) + ';\n';

      } else if (block[0] === 'clearPenTrails') { /* Pen */

        source += 'self.penCanvas.width = 480 * self.maxZoom;\n';
        source += 'self.penContext.scale(self.maxZoom, self.maxZoom);\n';

      } else if (block[0] === 'putPenDown') {

        source += 'S.isPenDown = true;\n';
        source += 'S.dotPen();\n';

      } else if (block[0] === 'putPenUp') {

        source += 'S.isPenDown = false;\n';
        source += 'S.penState = null;\n';

      } else if (block[0] === 'penColor:') {

        source += 'var hsl = rgb2hsl(' + num(block[1]) + ');\n';
        source += 'S.penHue = hsl[0];\n';
        source += 'S.penSaturation = hsl[1];\n';
        source += 'S.penLightness = hsl[2];\n';

      } else if (block[0] === 'setPenHueTo:') {

        source += 'S.penHue = ' + num(block[1]) + ' * 360 / 200;\n';
        source += 'S.penSaturation = 100;\n';

      } else if (block[0] === 'changePenHueBy:') {

        source += 'S.penHue += ' + num(block[1]) + ' * 360 / 200;\n';
        source += 'S.penSaturation = 100;\n';

      } else if (block[0] === 'setPenShadeTo:') {

        source += 'S.penLightness = ' + num(block[1]) + ' % 200;\n';
        source += 'if (S.penLightness < 0) S.penLightness += 200;\n';
        source += 'S.penSaturation = 100;\n';

      } else if (block[0] === 'changePenShadeBy:') {

        source += 'S.penLightness = (S.penLightness + ' + num(block[1]) + ') % 200;\n';
        source += 'if (S.penLightness < 0) S.penLightness += 200;\n';
        source += 'S.penSaturation = 100;\n';

      } else if (block[0] === 'penSize:') {

        source += 'S.penSize = ' + num(block[1]) + ';\n';

      } else if (block[0] === 'changePenSizeBy:') {

        source += 'S.penSize += ' + num(block[1]) + ';\n';

      } else if (block[0] === 'stampCostume') {

        source += 'S.draw(self.penContext);\n';

      } else if (block[0] === 'setVar:to:') { /* Data */

        source += 'getVar(' + val(block[1]) + ').value = ' + val(block[2]) + ';\n';

      } else if (block[0] === 'changeVar:by:') {

        source += 'var v = getVar(' + val(block[1]) + '); v.value = (+v.value || 0) + ' + num(block[2]) + ';\n';

      } else if (block[0] === 'append:toList:') {

        source += 'appendToList(' + val(block[2]) + ', ' + val(block[1]) + ');\n';

      } else if (block[0] === 'deleteLine:ofList:') {

        source += 'deleteLineOfList(' + val(block[2]) + ', ' + val(block[1]) + ');\n';

      } else if (block[0] === 'insert:at:ofList:') {

        source += 'insertInList(' + val(block[3]) + ', ' + val(block[2]) + ', '+ val(block[1]) + ');\n';

      } else if (block[0] === 'setLine:ofList:to:') {

        source += 'setLineOfList(' + val(block[2]) + ', ' + val(block[1]) + ', '+ val(block[3]) + ');\n';

      } else if (block[0] === 'showVariable:') {

        source += 'showVariable(' + val(block[1]) + ', true);';

      } else if (block[0] === 'hideVariable:') {

        source += 'showVariable(' + val(block[1]) + ', false);';

      // } else if (block[0] === 'showList:') {

      // } else if (block[0] === 'hideList:') {

      } else if (block[0] === 'broadcast:') { /* Control */

        source += 'var threads = broadcast(' + val(block[1]) + ');\n';
        source += 'if (threads.indexOf(BASE) !== -1) return;\n';

      } else if (block[0] === 'call') {

        source += 'call(' + val(block[1]) + ', ' + nextLabel() + ', [';
        for (var i = 2; i < block.length; i++) {
          if (i > 2) {
            source += ', ';
          }
          source += val(block[i]);
        }
        source += ']);\n';
        delay();

      } else if (block[0] === 'doBroadcastAndWait') {

        source += 'save();\n';
        source += 'R.threads = broadcast(' + val(block[1]) + ');\n';
        source += 'if (R.threads.indexOf(BASE) !== -1) return;\n';
        var id = label();
        source += 'if (running(R.threads)) {\n';
        forceQueue(id);
        source += '}\n';
        source += 'restore();\n';

      } else if (block[0] === 'doForever') {

        var id = label();
        seq(block[1]);
        forceQueue(id);

      } else if (block[0] === 'doForeverIf') {

        var id = label();

        source += 'if (' + bool(block[1]) + ') {\n';
        seq(block[2]);
        source += '}\n';

        forceQueue(id);

      // } else if (block[0] === 'doForLoop') {

      } else if (block[0] === 'doIf') {

        source += 'if (' + bool(block[1]) + ') {\n';
        seq(block[2]);
        source += '}\n';

      } else if (block[0] === 'doIfElse') {

        source += 'if (' + bool(block[1]) + ') {\n';
        seq(block[2]);
        source += '} else {\n';
        seq(block[3]);
        source += '}\n';

      } else if (block[0] === 'doRepeat') {

        source += 'save();\n';
        source += 'R.count = ' + num(block[1]) + ';\n';

        var id = label();

        source += 'if (R.count >= 0.5) {\n';
        source += '  R.count -= 1;\n';
        seq(block[2]);
        queue(id);
        source += '} else {\n';
        source += '  restore();\n';
        source += '}\n';

      } else if (block[0] === 'doReturn') {

        source += 'endCall();\n';
        source += 'return;\n';

      } else if (block[0] === 'doUntil') {

        var id = label();
        source += 'if (!' + bool(block[1]) + ') {\n';
        seq(block[2]);
        queue(id);
        source += '}\n';

      } else if (block[0] === 'doWhile') {

        var id = label();
        source += 'if (' + bool(block[1]) + ') {\n';
        seq(block[2]);
        queue(id);
        source += '}\n';

      } else if (block[0] === 'doWaitUntil') {

        var id = label();
        source += 'if (!' + bool(block[1]) + ') {\n';
        queue(id);
        source += '}\n';

      } else if (block[0] === 'glideSecs:toX:y:elapsed:from:') {

        source += 'save();\n';
        source += 'R.start = self.now();\n';
        source += 'R.duration = ' + num(block[1]) + ';\n';
        source += 'R.baseX = S.scratchX;\n';
        source += 'R.baseY = S.scratchY;\n';
        source += 'R.deltaX = ' + num(block[2]) + ' - S.scratchX;\n';
        source += 'R.deltaY = ' + num(block[3]) + ' - S.scratchY;\n';

        var id = label();
        source += 'var f = (self.now() - R.start) / (R.duration * 1000);\n';
        source += 'if (f > 1) f = 1;\n';
        source += 'S.moveTo(R.baseX + f * R.deltaX, R.baseY + f * R.deltaY);\n';

        source += 'if (f < 1) {\n';
        forceQueue(id);
        source += '}\n';
        source += 'restore();\n';

      } else if (block[0] === 'stopAll') {

        source += 'self.stopAll();\n';
        source += 'return;\n';

      } else if (block[0] === 'stopScripts') {

        source += 'switch (' + val(block[1]) + ') {\n';
        source += '  case "all":\n'
        source += '    self.stopAll();\n';
        source += '    return;\n';
        source += '  case "this script":\n';
        source += '    endCall();\n';
        source += '    return;\n';
        source += '  case "other scripts in sprite":\n';
        source += '  case "other scripts in stage":\n';
        source += '    for (var i = 0; i < self.queue.length; i++) {\n';
        source += '      if (i !== THREAD && self.queue[i] && self.queue[i].sprite === S) {\n';
        source += '        self.queue[i] = undefined;\n';
        source += '      }\n';
        source += '    }\n';
        source += '    break;\n';
        source += '}\n';

      } else if (block[0] === 'wait:elapsed:from:') {

        source += 'save();\n';
        source += 'R.start = self.now();\n';
        source += 'R.duration = ' + num(block[1]) + ';\n';
        source += 'R.first = true;\n';

        var id = label();
        source += 'if (self.now() - R.start < R.duration * 1000 || R.first) {\n';
        source += '  R.first = false;\n';
        forceQueue(id);
        source += '}\n';

        source += 'restore();\n';

      } else if (block[0] === 'warpSpeed') {

        source += 'WARP++;\n';
        seq(block[1]);
        source += 'WARP--;\n';

      } else if (block[0] === 'createCloneOf') {

        source += 'clone(' + val(block[1]) + ');\n'

      } else if (block[0] === 'deleteClone') {

        source += 'if (S.isClone) {\n';
        source += '  var i = self.children.indexOf(S);\n';
        source += '  if (i > -1) self.children.splice(i, 1);\n';
        source += '  for (var i = 0; i < self.queue.length; i++) {\n';
        source += '    if (self.queue[i] && self.queue[i].sprite === S) {\n';
        source += '      self.queue[i] = undefined;\n';
        source += '    }\n';
        source += '  }\n';
        source += '  return;\n';
        source += '}\n';

      } else if (block[0] === 'doAsk') { /* Sensing */

        source += 'R.id = self.nextPromptId++;\n';

        var id = label();
        source += 'if (self.promptId < R.id) {\n';
        forceQueue(id);
        source += '}\n';

        source += 'S.ask(' + val(block[1]) + ');';

        var id = label();
        source += 'if (self.promptId === R.id) {\n';
        forceQueue(id);
        source += '}\n';

      } else if (block[0] === 'timerReset') {

        source += 'self.timerStart = self.now();\n';

      } else {

        warn('Undefined command: ' + block[0]);

      }
    };

    var source = '';
    var startfn = object.fns.length;
    var fns = [0];

    for (var i = 1; i < script.length; i++) {
      compile(script[i]);
    }

    if (script[0][0] === 'procDef') {
      source += 'endCall();\n';
      source += 'return;\n';
    }

    var createContinuation = function(source) {
      var result = '(function() {\n';
      var brackets = 0;
      var delBrackets = 0;
      var shouldDelete = false;
      for (var i = 0; i < source.length; i++) {
        if (shouldDelete) {
          if (source[i] === '{') {
            delBrackets += 1;
          } else if (source[i] === '}') {
            delBrackets -= 1;
            if (delBrackets === 0) {
              shouldDelete = false;
            }
          }
        } else {
          if (source.substr(i, 8) === '} else {') {
            if (brackets > 0) {
              result += '} else {';
              i += 7;
            } else {
              shouldDelete = true;
              delBrackets = 0;
            }
          } else if (source[i] === '{') {
            brackets += 1;
            result += '{';
          } else if (source[i] === '}') {
            if (brackets > 0) {
              result += '}';
              brackets -= 1;
            }
          } else {
            result += source[i];
          }
        }
      }
      result += '})';
      try {
        return P.runtime.scopedEval(result);
      } catch (e) {
        debugger;
      }
    };

    for (var i = 0; i < fns.length; i++) {
      object.fns.push(createContinuation(source.slice(fns[i])));
    }

    var f = object.fns[startfn];

    if (script[0][0] === 'whenClicked') {
      object.listeners.whenClicked.push(f);
    } else if (script[0][0] === 'whenGreenFlag') {
      object.listeners.whenGreenFlag.push(f);
    } else if (script[0][0] === 'whenCloned') {
      object.listeners.whenCloned.push(f);
    } else if (script[0][0] === 'whenIReceive') {
      var key = script[0][1].toLowerCase();
      (object.listeners.whenIReceive[key] || (object.listeners.whenIReceive[key] = [])).push(f);
    } else if (script[0][0] === 'whenKeyPressed') {
      object.listeners.whenKeyPressed[P.getKeyCode(script[0][1])].push(f);
    } else if (script[0][0] === 'whenSceneStarts') {
      var key = script[0][1].toLowerCase();
      (object.listeners.whenSceneStarts[key] || (object.listeners.whenSceneStarts[key] = [])).push(f);
    } else if (script[0][0] === 'procDef') {
      object.procedures[script[0][1]] = {
        inputs: script[0][2],
        warp: script[0][4],
        fn: f
      };
    } else {
      warn('Undefined event: ' + script[0][0]);
    }
  };

  return function(stage) {

    warnings = Object.create(null);

    compileScripts(stage);

    for (var i = 0; i < stage.children.length; i++) {
      if (!stage.children[i].cmd) {
        compileScripts(stage.children[i]);
      }
    }

    for (var key in warnings) {
      console.warn(key + (warnings[key] > 1 ? ' (repeated ' + warnings[key] + ' times)' : ''));
    }

  };

}());

P.runtime = (function() {
  'use strict';

  var self, S, R, STACK, C, WARP, CALLS, BASE, THREAD, IMMEDIATE, VISUAL;

  var bool = function(v) {
    return +v !== 0 && v !== '' && v !== 'false' && v !== false;
  };

  var DIGIT = /\d/;
  var compare = function(x, y) {
    if ((typeof x === 'number' || DIGIT.test(x)) && (typeof y === 'number' || DIGIT.test(y))) {
      var nx = +x;
      var ny = +y;
      if (nx === nx && ny === ny) {
        return nx < ny ? -1 : nx === ny ? 0 : 1;
      }
    }
    var xs = String(x).toLowerCase();
    var ys = String(y).toLowerCase();
    return xs < ys ? -1 : xs === ys ? 0 : 1;
  };

  var mod = function(x, y) {
    var r = x % y;
    if (r / y < 0) {
      r += y;
    }
    return r;
  };

  var random = function(x, y) {
    x = +x || 0;
    y = +y || 0;
    if (x > y) {
      var tmp = y;
      y = x;
      x = tmp;
    }
    if (x % 1 === 0 && y % 1 === 0) {
      return Math.floor(Math.random() * (y - x + 1)) + x;
    }
    return Math.random() * (y - x) + x;
  };

  var rgb2hsl = function(rgb) {
    var r = (rgb >> 16 & 0xff) / 0xff;
    var g = (rgb >> 8 & 0xff) / 0xff;
    var b = (rgb & 0xff) / 0xff;

    var min = Math.min(r, g, b);
    var max = Math.max(r, g, b);

    if (min === max) {
      return [0, 0, r * 100];
    }

    var c = max - min;
    var l = (min + max) / 2;
    var s = c / (1 - Math.abs(2 * l - 1));

    var h;
    switch (max) {
      case r: h = ((g - b) / c + 6) % 6; break;
      case g: h = (b - r) / c + 2; break;
      case b: h = (r - g) / c + 4; break;
    }
    h *= 60;

    return [h, s * 100, l * 100];
  };

  var clone = function(name) {
    var parent = name === '_myself_' ? S : self.getObject(name);
    var c = parent.clone();
    self.children.splice(self.children.indexOf(parent), 0, c);
    self.triggerFor(c, 'whenCloned');
  };

  var epoch = Date.UTC(2000, 0, 1);

  var timeAndDate = P.Watcher.prototype.timeAndDate = function(format) {
    switch (format) {
      case 'year':
        return new Date().getFullYear();
      case 'month':
        return new Date().getMonth() + 1;
      case 'date':
        return new Date().getDate();
      case 'day of week':
        return new Date().getDay() + 1;
      case 'hour':
        return new Date().getHours();
      case 'minute':
        return new Date().getMinutes();
      case 'second':
        return new Date().getSeconds();
    }
    return 0;
  };

  var getVar = function(name) {
    var v = S.varRefs[name];
    if (!v) S.variables.push(S.varRefs[name] = v = {name: name, value: 0, isPeristent: false});
    return v;
  };

  var listIndex = function(list, index, length) {
    if (index === 'random' || index === 'any') {
      return Math.floor(Math.random() * length);
    }
    if (index === 'last') {
      return length - 1;
    }
    var i = Math.floor(index) - 1;
    return i === i && i >= 0 && i < length ? i : -1;
  };

  var contentsOfList = function(name) {
    var list = S.listRefs[name];
    if (!list) return '';
    var isSingle = true;
    for (var i = 0; i < list.contents.length; i++) {
      if (list.contents[i].length !== 1) {
        isSingle = false;
        break;
      }
    }
    return list.contents.join(isSingle ? '' : ' ');
  };

  var getLineOfList = function(name, index) {
    var list = S.listRefs[name];
    if (!list) return 0;
    var i = listIndex(list, index, list.contents.length);
    return list && i > -1 ? list.contents[i] : 0;
  };

  var lineCountOfList = function(name) {
    var list = S.listRefs[name];
    return list ? list.contents.length : 0;
  };

  var listContains = function(name, value) {
    var list = S.listRefs[name];
    return list ? list.contents.indexOf(String(value)) > -1 : 0;
  };

  var appendToList = function(name, value) {
    var list = S.listRefs[name];
    if (list) {
      list.contents.push(String(value));
    }
  };

  var deleteLineOfList = function(name, index) {
    var list = S.listRefs[name];
    if (list) {
      if (index === 'all') {
        list.contents = [];
      } else {
        var i = listIndex(list, index, list.contents.length);
        if (i > -1) {
          list.contents.splice(i, 1);
        }
      }
    }
  };

  var insertInList = function(name, index, value) {
    var list = S.listRefs[name];
    if (list) {
      var i = listIndex(list, index, list.contents.length + 1);
      if (i === list.contents.length) {
        list.contents.push(String(value));
      } else if (i > -1) {
        list.contents.splice(i, 0, String(value));
      }
    }
  };

  var setLineOfList = function(name, index, value) {
    var list = S.listRefs[name];
    if (list) {
      var i = listIndex(list, index, list.contents.length);
      if (i > -1) {
        list.contents[i] = String(value);
      }
    }
  };

  var mathFunc = function(f, x) {
    switch (f) {
      case 'abs':
        return Math.abs(x);
      case 'floor':
        return Math.floor(x);
      case 'sqrt':
        return Math.sqrt(x);
      case 'ceiling':
        return Math.ceil(x);
      case 'cos':
        return Math.cos(x * Math.PI / 180);
      case 'sin':
        return Math.sin(x * Math.PI / 180);
      case 'tan':
        return Math.tan(x * Math.PI / 180);
      case 'asin':
        return Math.asin(x) * 180 / Math.PI;
      case 'acos':
        return Math.acos(x) * 180 / Math.PI;
      case 'atan':
        return Math.atan(x) * 180 / Math.PI;
      case 'ln':
        return Math.log(x);
      case 'log':
        return Math.log(x) / Math.LN10;
      case 'e ^':
        return Math.exp(x);
      case '10 ^':
        return Math.exp(x * Math.LN10)
    }
    return 0;
  };

  var showVariable = function(name, visible) {
    var ref = S.varRefs[name];
    if (ref) {
      if (!ref.watcher) {
        ref.watcher = new P.Watcher(self);
        ref.watcher.x = self.defaultWatcherX;
        ref.watcher.y = self.defaultWatcherY;
        self.defaultWatcherY += 26;
        if (self.defaultWatcherY >= 450) {
          self.defaultWatcherY = 10;
          self.defaultWatcherX += 150;
        }
        ref.watcher.target = S.variables.indexOf(ref) !== -1 ? S : self;
        ref.watcher.label = (ref.watcher.target === self ? '' : ref.watcher.target.objName + ': ') + name;
        ref.watcher.param = name;
        self.children.push(ref.watcher);
      }
      ref.watcher.visible = visible;
    }
  };

  var attribute = function(attr, objName) {
    var o = self.getObject(objName);
    if (!o) return 0;
    if (o.isSprite) {
      switch (attr) {
        case 'x position': return o.scratchX;
        case 'y position': return o.scratchY;
        case 'direction': return o.direction;
        case 'costume #': return o.currentCostumeIndex + 1;
        case 'costume name': return o.costumes[o.currentCostumeIndex].costumeName;
        case 'size': return o.scale * 100;
        case 'volume': return 0; // TODO
      }
    } else {
      switch (attr) {
        case 'background #':
        case 'backdrop #': return o.currentCostumeIndex + 1;
        case 'backdrop name': return o.costumes[o.currentCostumeIndex].costumeName;
        case 'volume': return 0; // TODO
      }
    }
    var ref = o.varRefs[attr];
    if (ref) {
      return ref.value;
    }
    return 0;
  };

  var save = function() {
    STACK.push(R);
    R = {};
  };

  var restore = function() {
    R = STACK.pop();
  };

  var call = function(spec, id, values) {
    var procedure = S.procedures[spec];
    if (procedure) {
      var args = {};
      for (var i = values.length; i--;) {
        args[procedure.inputs[i]] = values[i];
      }
      STACK.push(R);
      CALLS.push(C);
      C = {
        base: procedure.fn,
        fn: S.fns[id],
        args: args,
        stack: STACK = [],
        warp: procedure.warp
      };
      R = {};
      if (C.warp) {
        WARP++;
        IMMEDIATE = procedure.fn;
      } else {
        for (var i = CALLS.length, j = 5; i-- && j--;) {
          if (CALLS[i].base === procedure.fn) {
            var recursive = true;
            break;
          }
        }
        if (recursive) {
          self.queue[THREAD] = {
            sprite: S,
            base: BASE,
            fn: procedure.fn,
            calls: CALLS
          };
        } else {
          IMMEDIATE = procedure.fn;
        }
      }
    } else {
      IMMEDIATE = S.fns[id];
    }
  };

  var endCall = function() {
    if (CALLS.length) {
      if (C.warp) WARP--;
      IMMEDIATE = C.fn;
      C = CALLS.pop();
      STACK = C.stack;
      R = STACK.pop();
    }
  };

  var sceneChange = function() {
    return self.trigger('whenSceneStarts', self.costumes[self.currentCostumeIndex].costumeName);
  };

  var broadcast = function(name) {
    return self.trigger('whenIReceive', name);
  };

  var running = function(bases) {
    for (var j = 0; j < self.queue.length; j++) {
      if (self.queue[j] && bases.indexOf(self.queue[j].base) !== -1) return true;
    }
    return false;
  };

  var queue = function(id) {
    if (WARP) {
      IMMEDIATE = S.fns[id];
    } else {
      forceQueue(id);
    }
  };

  var forceQueue = function(id) {
    self.queue[THREAD] = {
      sprite: S,
      base: BASE,
      fn: S.fns[id],
      calls: CALLS
    };
  };

  // Internal definition
  (function() {
    'use strict';

    P.Stage.prototype.framerate = 30;

    P.Base.prototype.initRuntime = function() {
      this.queue = [];
    };

    P.Stage.prototype.startThread = function(sprite, base) {
      var thread = {
        sprite: sprite,
        base: base,
        fn: base,
        calls: [{ args:{}, stack: [{}] }]
      };
      for (var i = 0; i < this.queue.length; i++) {
        var q = this.queue[i];
        if (q && q.sprite === sprite && q.base === base) {
          this.queue[i] = thread;
          return;
        }
      }
      this.queue.push(thread);
    };

    P.Stage.prototype.triggerFor = function(sprite, event, arg) {
      var threads;
      if (event === 'whenClicked') {
        threads = sprite.listeners.whenClicked;
      } else if (event === 'whenCloned') {
        threads = sprite.listeners.whenCloned;
      } else if (event === 'whenGreenFlag') {
        threads = sprite.listeners.whenGreenFlag;
      } else if (event === 'whenIReceive') {
        threads = sprite.listeners.whenIReceive[('' + arg).toLowerCase()]
      } else if (event === 'whenKeyPressed') {
        threads = sprite.listeners.whenKeyPressed[arg];
      } else if (event === 'whenSceneStarts') {
        threads = sprite.listeners.whenSceneStarts[('' + arg).toLowerCase()];
      }
      if (threads) {
        for (var i = 0; i < threads.length; i++) {
          this.startThread(sprite, threads[i]);
        }
      }
      return threads || [];
    };

    P.Stage.prototype.trigger = function(event, arg) {
      var threads = [];
      for (var i = this.children.length; i--;) {
        if (this.children[i].isSprite) {
          threads = threads.concat(this.triggerFor(this.children[i], event, arg));
        }
      }
      return threads.concat(this.triggerFor(this, event, arg));
    };

    P.Stage.prototype.triggerGreenFlag = function() {
      this.timerStart = this.now();
      this.trigger('whenGreenFlag');
    };

    P.Stage.prototype.start = function() {
      this.isRunning = true;
      if (this.interval) return;
      this.baseTime = Date.now();
      this.interval = setInterval(this.step.bind(this), 1000 / this.framerate);
    };

    P.Stage.prototype.pause = function() {
      if (this.interval) {
        this.baseNow = this.now();
        clearInterval(this.interval);
        delete this.interval;
      }
      this.isRunning = false;
    };

    P.Stage.prototype.stopAll = function() {
      this.hidePrompt = false;
      this.prompter.style.display = 'none';
      this.promptId = this.nextPromptId = 0;
      this.queue = [];
      this.resetFilters();
      for (var i = 0; i < this.children.length; i++) {
        var c = this.children[i];
        if (c.isClone) {
          c.remove();
          this.children.splice(i, 1);
          i -= 1;
        } else if (c.isSprite) {
          c.resetFilters();
          if (c.saying) c.say('');
        }
      }
    };

    P.Stage.prototype.now = function() {
      return this.baseNow + Date.now() - this.baseTime;
    };

    P.Stage.prototype.step = function() {
      try {
        self = this;
        VISUAL = false;
        var start = Date.now();
        do {
          var queue = this.queue;
          for (THREAD = 0; THREAD < queue.length; THREAD++) {
            if (queue[THREAD]) {
              S = queue[THREAD].sprite;
              IMMEDIATE = queue[THREAD].fn;
              BASE = queue[THREAD].base;
              CALLS = queue[THREAD].calls;
              C = CALLS.pop();
              STACK = C.stack;
              R = STACK.pop();
              queue[THREAD] = undefined;
              WARP = 0;
              while (IMMEDIATE) {
                var fn = IMMEDIATE;
                IMMEDIATE = null;
                fn();
              }
              STACK.push(R);
              CALLS.push(C);
            }
          }
          for (var i = queue.length; i--;) {
            if (!queue[i]) queue.splice(i, 1);
          }
        } while ((self.isTurbo || !VISUAL) && Date.now() - start < 1000 / this.framerate);
        this.draw();
        S = null;
      } catch (e) {
        this.handleError(e);
        clearInterval(this.interval);
      }
    };

    P.Stage.prototype.handleError = function() {
      console.error(e.stack);
    };

  }());

  return {
    scopedEval: function(source) {
      return eval(source);
    }
  };

}());<|MERGE_RESOLUTION|>--- conflicted
+++ resolved
@@ -1238,16 +1238,7 @@
     context.stroke();
   };
 
-<<<<<<< HEAD
-  Sprite.prototype.draw = function(context) {
-=======
-  Sprite.prototype.stamp = function() {
-    var context = this.stage.penContext;
-    this.draw(context);
-  };
-
   Sprite.prototype.draw = function(context, noEffects) {
->>>>>>> 32b11684
     var costume = this.costumes[this.currentCostumeIndex];
 
     if (this.isDragging) {
